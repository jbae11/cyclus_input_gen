import sys
import jinja2
import numpy as np

if len(sys.argv) < 3:
    print('Usage: python write_reactors.py [csv] [reactor_template] [region_template] [reactor_output] [region_output]')

def write_reactors(csv_file, reactor_template, region_template, reactor_output, region_output):
    """ 
    This script allows generation of cyclus input file types from csv files.
    Inputs : csv file, template for reactor input, template for region
    Output : two inputfile blocks (reactor and region) for cyclus simulation.

    Usage: 'python write_reactors.py [csv] [reactor_template] [region_template]
                [reactor_output] [region_output]'
    """
    
    #to run:


    reactor_lists= np.genfromtxt(csv_file,
    	                        delimiter=',',
    	                        dtype=('S128','S128', 'int','int', 'int'),
                                names=('country','reactor_name', 'capacity','n_assem_core',
                                       'n_assem_batch'))

    #takes second argument file as reactor template
    with open(reactor_template, 'r') as fp:
        input_template = fp.read()
        template = jinja2.Template(input_template) 

    #takes third argument file as region template
    with open(region_template,'r') as ft:
	    input_template2 = ft.read()
	    template2 = jinja2.Template(input_template2)

    # for every row, replace the following items with values in the csv file.
    for reactor in reactor_lists:
        reactor_body = \
        template.render(country=reactor['country'].decode('utf-8'),
    	                reactor_name=reactor['reactor_name'].decode('utf-8'),
                        n_assem_core=reactor['n_assem_core'],
                        n_assem_batch=reactor['n_assem_batch'],
                        capacity=reactor['capacity'])
        with open(reactor_output, 'a') as output:
            output.write(reactor_body)

# ((region template)) render
<<<<<<< HEAD
    for reactor in reactor_lists:
	    region_body= \
	    template2.render(country=reactor['country'].decode('utf-8'),
		                 reactor_name=reactor['reactor_name'].decode('utf-8'))
	    with open(region_output,'a') as output:
		    output.write(region_body)

##end of write_reactors

#calls function write_reactors
write_reactors(sys.argv[1], sys.argv[2], sys.argv[3], sys.argv[4], sys.argv[5])
=======
for reactor in reactor_lists:
	region_body= \
	template2.render(country=reactor['country'].decode('utf-8'),
		             reactor_name=reactor['reactor_name'].decode('utf-8'))
	with open(sys.argv[5],'a') as output:
		output.write(region_body)
>>>>>>> 45d20f5e
<|MERGE_RESOLUTION|>--- conflicted
+++ resolved
@@ -34,7 +34,7 @@
 	    input_template2 = ft.read()
 	    template2 = jinja2.Template(input_template2)
 
-    # for every row, replace the following items with values in the csv file.
+    # ((reactor template)) render
     for reactor in reactor_lists:
         reactor_body = \
         template.render(country=reactor['country'].decode('utf-8'),
@@ -46,7 +46,6 @@
             output.write(reactor_body)
 
 # ((region template)) render
-<<<<<<< HEAD
     for reactor in reactor_lists:
 	    region_body= \
 	    template2.render(country=reactor['country'].decode('utf-8'),
@@ -57,12 +56,4 @@
 ##end of write_reactors
 
 #calls function write_reactors
-write_reactors(sys.argv[1], sys.argv[2], sys.argv[3], sys.argv[4], sys.argv[5])
-=======
-for reactor in reactor_lists:
-	region_body= \
-	template2.render(country=reactor['country'].decode('utf-8'),
-		             reactor_name=reactor['reactor_name'].decode('utf-8'))
-	with open(sys.argv[5],'a') as output:
-		output.write(region_body)
->>>>>>> 45d20f5e
+write_reactors(sys.argv[1], sys.argv[2], sys.argv[3], sys.argv[4], sys.argv[5])