import sys
import jinja2
import numpy as np

# to run:
if len(sys.argv) < 3:
<<<<<<< HEAD
    print('Usage: python write_reactors.py [csv] [template1] [template2] [output1] [output2]')
=======
    print('Usage: python write_reactors.py france.csv template.xml.in \
          france_input.xml')
>>>>>>> 0f0c010d

# loads reactor info
reactor_lists = np.genfromtxt(sys.argv[1],
                              delimiter=',',
<<<<<<< HEAD
                              dtype=('S128','S128', 'int','int', 'int'),
                              names=('country','reactor_name', 'capacity','n_assem_core',
=======
                              dtype=('S128', 'float64', 'float64'),
                              names=('reactor_name', 'n_assem_core',
>>>>>>> 0f0c010d
                                     'n_assem_batch'))

# takes second argument file as template
with open(sys.argv[2], 'r') as fp:
    input_template = fp.read()
    template = jinja2.Template(input_template)

<<<<<<< HEAD
#takes third argument file as region template
with open(sys.argv[3],'r') as ft:
	input_template2 = ft.read()
	template2 = jinja2.Template(input_template2)

# for every row, replace the following items with values in the csv file.
for reactor in reactor_lists:
    reactor_body = \
    template.render(country=reactor['country'].decode('utf-8'),
    	            reactor_name=reactor['reactor_name'].decode('utf-8'),
                    n_assem_core=reactor['n_assem_core'],
                    n_assem_batch=reactor['n_assem_batch'],
                    capacity=reactor['capacity'])
    with open(sys.argv[4], 'a') as output:
        output.write(reactor_body)

# ((region template)) render
for reactor in reactor_lists:
	region_body= \
	template2.render(country=reactor['country'].decode('utf-8'),
		             reactor_name=reactor['reactor_name'].decode('utf-8'))
	with open(sys.argv[5],'a') as output:
		output.write(region_body)
=======
# for every row, replace the following items with values in the csv file.
for reactor in reactor_lists:
    reactor_body = \
    template.render(reactor_name=reactor['reactor_name'].decode('utf-8'),
                    n_assem_core=reactor['n_assem_core'],
                    n_assem_batch=reactor['n_assem_batch'])
    with open(sys.argv[3], 'a') as output:
        output.write(reactor_body)
>>>>>>> 0f0c010d
<|MERGE_RESOLUTION|>--- conflicted
+++ resolved
@@ -4,23 +4,13 @@
 
 # to run:
 if len(sys.argv) < 3:
-<<<<<<< HEAD
     print('Usage: python write_reactors.py [csv] [template1] [template2] [output1] [output2]')
-=======
-    print('Usage: python write_reactors.py france.csv template.xml.in \
-          france_input.xml')
->>>>>>> 0f0c010d
 
 # loads reactor info
 reactor_lists = np.genfromtxt(sys.argv[1],
                               delimiter=',',
-<<<<<<< HEAD
                               dtype=('S128','S128', 'int','int', 'int'),
                               names=('country','reactor_name', 'capacity','n_assem_core',
-=======
-                              dtype=('S128', 'float64', 'float64'),
-                              names=('reactor_name', 'n_assem_core',
->>>>>>> 0f0c010d
                                      'n_assem_batch'))
 
 # takes second argument file as template
@@ -28,7 +18,6 @@
     input_template = fp.read()
     template = jinja2.Template(input_template)
 
-<<<<<<< HEAD
 #takes third argument file as region template
 with open(sys.argv[3],'r') as ft:
 	input_template2 = ft.read()
@@ -52,13 +41,3 @@
 		             reactor_name=reactor['reactor_name'].decode('utf-8'))
 	with open(sys.argv[5],'a') as output:
 		output.write(region_body)
-=======
-# for every row, replace the following items with values in the csv file.
-for reactor in reactor_lists:
-    reactor_body = \
-    template.render(reactor_name=reactor['reactor_name'].decode('utf-8'),
-                    n_assem_core=reactor['n_assem_core'],
-                    n_assem_batch=reactor['n_assem_batch'])
-    with open(sys.argv[3], 'a') as output:
-        output.write(reactor_body)
->>>>>>> 0f0c010d
