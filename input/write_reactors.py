--- conflicted
+++ resolved
@@ -11,29 +11,14 @@
 def write_reactors(csv_file, reactor_template, region_template, reactor_output, region_output):
     """ 
     This script allows generation of cyclus input file types from csv files.
-<<<<<<< HEAD
     Input : csv file, template for reactor input, template for region
     Output : two input file blocks (reactor and region) for cyclus simulation.
-=======
-    Args:
-        csv_file: the csv file containing reactor name, capacity,
-                  and appropriate number of assemblies per core and per batch
-        reactor_template: input file name for jinja template for cyclus reactor input
-        region_template: input file name for jinja template for cyclus region input
-        reactor_output: output file name for cyclus reactor input file
-        region_output: output file name for cyclus region input file
->>>>>>> 80982d0e
-
-    Output : two input file blocks (reactor and region) for cyclus simulation.
     """
-<<<<<<< HEAD
-=======
 
     # display usage if in error
     if len(sys.argv) <3:
         print("Usage: 'Python write_reactors.py [csv] [reactor_template] [region_template]\
              [reactor_output] [region_output]")
->>>>>>> 80982d0e
 
     reactor_lists= np.genfromtxt(csv_file,
                                 delimiter=',',
@@ -61,13 +46,10 @@
                         capacity=reactor['capacity'])
         with open(reactor_output, 'a') as output:
             output.write(reactor_body)
-
-<<<<<<< HEAD
+            
     # list of countries
     country_list=[]
 
-=======
->>>>>>> 80982d0e
     # ((region template)) render
     for reactor in reactor_lists:
         country_name= reactor['country'].decode('utf-8')
@@ -94,12 +76,7 @@
 
 ## end of write_reactors
 
-<<<<<<< HEAD
-#calls function write_reactors
-write_reactors(sys.argv[1], sys.argv[2],
-               sys.argv[3], sys.argv[4], sys.argv[5])
-=======
 # calls function write_reactors
 if __name__ == "__main__":
-    write_reactors(sys.argv[1], sys.argv[2], sys.argv[3], sys.argv[4], sys.argv[5])
->>>>>>> 80982d0e
+    write_reactors(sys.argv[1], sys.argv[2], sys.argv[3],
+                   sys.argv[4], sys.argv[5])
