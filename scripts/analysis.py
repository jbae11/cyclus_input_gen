import sqlite3 as lite
import sys
import numpy as np
import matplotlib.pyplot as plt
from matplotlib import cm
import collections
import re

if len(sys.argv) < 2:
    print('Usage: python analysis.py [cylus_output_file]')


def snf(cursor):
    """prints total snf and isotope mass

    Parameters
    ----------
    cursor: cursor
        cursor for sqlite3

    Returns
    -------
    array
        inventory of individual nuclides
        in format nuclide = mass [kg]
    """

    cur = cursor

    sink_id = get_agent_ids(cur, 'sink')

    # get resources that ended up in sink.
    resources = cur.execute(exec_string(sink_id,
                                        'transactions.receiverId',
                                        'qualid')).fetchall()

    # get list of sum(quantity) and qualid for snf
    snf_inventory = cur.execute(exec_string(sink_id,
                                            'transactions.receiverId',
                                            'sum(quantity), qualid')
                                + ' group by qualid').fetchall()

    waste_id = get_waste_id(resources)
    return isotope_calc(waste_id, snf_inventory, cur)


def get_agent_ids(cursor, facility):
    """ Gets all agentIds from Agententry table for wanted facility

        agententry table has the following format:
            SimId / AgentId / Kind / Spec /
            Prototype / ParentID / Lifetime / EnterTime

    Parameters
    ----------
    cursor: cursor
        cursor for sqlite3
    facility: str
        name of facility type

    Returns
    -------

    sink_id: list
        list of all the sink agentId values.
    """

    cur = cursor
    agent_id = []
    agent = cur.execute("select * from agententry where spec like '%"
                        + facility + "%'").fetchall()

    for ag in agent:
        agent_id.append(ag[1])
    return agent_id


def get_waste_id(resource_list):

    """ Gets waste id from a resource list

    Parameters
    ---------
    resource_list: list
        list fetched from the resource table.

    Returns
    -------
    waste_id: list
        list of qualId for waste
    """

    wasteid = []

    for res in resource_list:

        wasteid.append(res[0])

    return set(wasteid)


def exec_string(list, search, whatwant):
    """ Generates sqlite query command to select things and
        inner join between resources and transactions.

    Parameters
    ---------

    list: list
        list of criteria that generates command
    search: str
        where [search]
        criteria for your search
    whatwant: str
        select [whatwant]
        column (set of values) you want out.

    Returns
    -------
    str
        sqlite query command.
    """

    exec_str = ('SELECT ' + whatwant + """ FROM resources INNER JOIN transactions
                ON transactions.resourceid = resources.resourceid WHERE """
                + str(search) + ' = ' + str(list[0]))

    for ar in list[1:]:
        exec_str += ' OR ' + str(search) + ' = ' + str(ar)

    return exec_str


def get_sum(list, column_index):
    """ Returns sum of a column in an list

    Parameters:
    ---------
    list: list
        list that contains a column with numbers
    column_index: int
        index for the column to be summed

    Returns
    -------
    int
        summation of all the values in the array column
    """
    sum = 0
    for ar in list:
        sum += ar[column_index]

    return sum


def isotope_calc(wasteid_array, snf_inventory, cursor):
    """ Calculates isotope mass using mass fraction in compositions table.

        Fetches all compositions from compositions table.
        Compositions table has the following format:
            SimId / QualId / NucId / MassFrac
        Then sees if the qualid matches, and if it does, multiplies
        the mass fraction by the snf_inventory.

    Parameters
    ---------
    wasteid_list: list
        list of qualid of wastes
    snf_inventory: float
        total mass of snf [kg]
    cursor: cursor
        cursor for sqlite3

    Returns
    -------
    nuclide_inven: list
        inventory of individual nuclides.
    """

    # Get compositions of different waste
    # SimId / QualId / NucId / MassFrac
    cur = cursor
    comps = cur.execute('select * from compositions').fetchall()
    total_snf_mass = get_sum(snf_inventory, 0)

    nuclide_inven = 'total snf inventory = ' + str(total_snf_mass) + 'kg \n'
    nuclides = []
    mass_of_nuclides = []
    # if the 'qualid's match,
    # the nuclide quantity and calculated and displayed.
    for comp in comps:
        for num in snf_inventory:
            inv_qualid = num[1]
            comp_qualid = comp[1]
            if inv_qualid == comp_qualid:
                comp_tot_mass = num[0]
                mass_frac = comp[3]
                nuclide_quantity = comp_tot_mass * mass_frac
                nucid = comp[2]
                nuclide_name = nucid
                nuclides.append(nuclide_name)
                mass_of_nuclides.append(nuclide_quantity)
    return sum_nuclide_to_dict(nuclides, mass_of_nuclides)


def sum_nuclide_to_dict(nuclides, nuclides_mass):
    """takes a nuclide set and returns a dictionary with the masses of each nuclide

    Parameters
    ----------
    nuclides: list
        list of nuclides in the waste
    nuclides_mass: list
        list of nuclides' mass

    Returns
    -------
    dict
        dictionary of nuclide name and mass
    """

    nuclide_set = set(nuclides)
    mass_dict = collections.OrderedDict()

    for nuclide in nuclide_set:
        temp_nuclide_sum = 0
<<<<<<< HEAD
        indeces = [i for i, x in enumerate(nuclides) if x == nuclide]
=======
        indeces =[i for i, x in enumerate(nuclides) if x == nuclide]
>>>>>>> 3ed788c2
        for index in indeces:
            temp_nuclide_sum += nuclides_mass[index]
        mass_dict[str(nuclide)] = temp_nuclide_sum

<<<<<<< HEAD
=======
    print(mass_dict)
>>>>>>> 3ed788c2
    return mass_dict


def get_sim_time_duration(cursor):
    """ Returns simulation time and duration of the simulation

    Parameters
    ----------
    cursor: sqlite cursor

    Returns
    -------
    init_year: int
        start year of simulation
    init_month: int
        start month of simulation
    duration: int
        duration of simulation
    timestep: list
        timeseries up to duration
    """
    cur = cursor

    info = cur.execute('SELECT initialyear, initialmonth,'
                       + ' duration FROM info').fetchone()
    init_year = info[0]
    init_month = info[1]
    duration = info[2]
    timestep = np.linspace(0, info[2]-1, num=info[2])

    return init_year, init_month, duration, timestep


def isotope_mass_time_list(resources, compositions):
    """Creates an list with isotope name, mass, and time

    Parameters
    ----------
    resources: list
        resource data from the resources table
    compositions: list
        composition data from the compositions table

    Returns
    -------
    list
        isotope name list
    list
        isotope mass list
    list
        isotope transaction time list

    """

    temp_isotope = []
    temp_mass = []
    time_list = []
    for res in resources:
        res_qualid = res[2]
        indices = [x for x, y in enumerate(compositions) if y[0] == res_qualid]
        for index in indices:
            nucid = compositions[index][1]
            mass_frac = compositions[index][2]
            mass_waste = res[0]
            res_time = res[1]
            temp_isotope.append(nucid)
            temp_mass.append(mass_frac*mass_waste)
<<<<<<< HEAD
            time_list.append(res_time)
=======
            time_list.append(res_time)        
>>>>>>> 3ed788c2

    return temp_isotope, temp_mass, time_list


def plot_in_out_flux(cursor, facility, influx_bool, title, outputname):
    """plots timeseries outflux from facility name in kg.

    Parameters
    ----------
    cursor: sqlite cursor
        sqlite cursor
    facility: str
        facility name
    influx_bool: bool
        if true, calculates influx,
        if false, calculates outflux
    title: str
        title of the multi line plot
    outputname: str
        filename of the multi line plot file

    Returns
    -------

    """

    cur = cursor
    agent_ids = get_agent_ids(cur, facility)
    if influx_bool is True:
        resources = cur.execute(exec_string(agent_ids,
                                            'transactions.receiverId',
                                            'sum(quantity), time, qualid')
                                + ' GROUP BY time, qualid').fetchall()
    else:
        resources = cur.execute(exec_string(agent_ids,
                                            'transactions.senderId',
                                            'sum(quantity), time, qualid')
                                + ' GROUP BY time, qualid').fetchall()
<<<<<<< HEAD
    compositions = cur.execute('SELECT qualid, nucid, massfrac\
                               FROM compositions').fetchall()
=======
    compositions = cur.execute('SELECT qualid, nucid, massfrac FROM compositions').fetchall()
>>>>>>> 3ed788c2
    init_year, init_month, duration, timestep = get_sim_time_duration(cur)
    isotope, mass, time_list = isotope_mass_time_list(resources, compositions)

    waste_dict = get_waste_dict(isotope, mass, time_list, duration)

    if influx_bool is False:
        stacked_bar_chart(waste_dict, timestep,
                          'Years', 'Mass [kg]',
                          title, outputname, init_year)
    else:
        multi_line_plot(waste_dict, timestep,
                        'Years', 'Mass [kg]',
                        title, outputname, init_year)


def commodity_from_facility(cursor, facility, commodity):
    """ Returns timeseries of commodity outflux from facility

    Parameters
    ----------
    cursor: sqlite cursor
        sqlite cursor
    facility: str
        name of facility type
    commodity: list
        list of commodities

    Returns
    -------
    dictionary of timeseries of mass outflux of commodity from facility
    """

    cur = cursor
<<<<<<< HEAD
=======
    agentids = get_agent_ids(cur, facility)
>>>>>>> 3ed788c2
    init_year, init_month, duration, timestep = get_sim_time_duration(cur)
    commodity_dict = collections.OrderedDict()
    for x in commodity:
        y = ['"' + x + '"']
<<<<<<< HEAD
        resources = cur.execute(exec_string(y, 'commodity',
                                            'quantity, senderid, time')).fetchall()
=======
        resources = cur.execute(exec_string(y, 'commodity', 'quantity, senderid, time')).fetchall()
>>>>>>> 3ed788c2
        timeseries = get_from_facility(cur, facility, duration, resources)
        commodity_dict[x] = timeseries

    return commodity_dict


def get_from_facility(cursor, facility, duration, resources):
    """ Returns timeseries list of quantity out of facility type

    Parameters
    ----------
    cursor: sqlite cursor
        sqlite cursor
    facility: str
        name of facility type
    duration: int
        duration of simulation
    resrources: list
        list of lists, of quantity, senderid and time

    Returns
    -------
    list
    timeseries list of mass outflux from facility type
    """

<<<<<<< HEAD
    quantity = 0
    timeseries = []
    agentid = get_agent_id_from_prototype(cursor, facility)
    for i in range(0, duration):
        indices = [x for x, y in enumerate(resources) if y[2] == i]
        for index in indices:
            try:
                if str(resources[index][1]) in agentid:
                    quantity += resources[index][0]
            except:
                print('none in this timestep' + str(i))
=======
    quantity = 0 
    timeseries = []
    agentid = get_agent_ids(cursor, facility)
    for i in range(0, duration):
        indices = [x for x, y in enumerate(resources) if y[2] == i]
        for index in indices:
            if resources[index][1] in agentid:
                quantity += resources[index][0]
>>>>>>> 3ed788c2
        timeseries.append(quantity/1000)

    return timeseries


def total_waste_timeseries(cursor):
    """Plots a stacked bar chart of the total waste mass vs time

    Parameters
    ----------
    cursor: sqlite cursor
        sqlite cursor

    Returns
    -------
    null
    stacked bar chart of waste mass vs time
    """

    cur = cursor
    agent_ids = get_agent_ids(cur, 'sink')
<<<<<<< HEAD
    string = (exec_string(agent_ids,
                          'transactions.receiverId',
                          ' time, sum(quantity), senderid, spec')
              + ' GROUP BY time, senderid')
    string = string.replace('where', 'inner join agententry\
                                      on transactions.senderid = \
                                      agententry.agentid where')
    resources = cur.execute(string).fetchall()

    from_reactor = []
    from_separations = []
    from_enrichment = []

    for x in resources:
        if 'Reactor' in x[3]:
            from_reactor.append(x[:2])
        if 'Separations' in x[3]:
            from_separations.append(x[:2])
        if 'Enrichment' in x[3]:
            from_enrichment.append(x[:2])
=======
    resources = cur.execute(exec_string(agent_ids,
                                        'transactions.receiverId',
                                        'sum(quantity), senderid, time')
                            + ' GROUP BY time, senderid').fetchall()
>>>>>>> 3ed788c2

    init_year, init_month, duration, timestep = get_sim_time_duration(cur)
    waste_dict = collections.OrderedDict()

<<<<<<< HEAD
    waste_dict['Spent Fuel'] = get_timeseries(from_reactor, duration, .001)
    waste_dict['Reprocess Waste'] = get_timeseries(from_separations,
                                                   duration, .001)
    waste_dict['Tails'] = get_timeseries(from_enrichment, duration, .001)
=======
    waste_dict['Reactor'] = get_from_facility(cur,'Reactor', duration, resources)
    waste_dict['Separations'] = get_from_facility(cur,'Separations', duration, resources)
    waste_dict['Tails'] = get_from_facility(cur, 'Enrichment', duration, resources)
>>>>>>> 3ed788c2

    return waste_dict


def get_stockpile(cursor, facility):
    """ get inventory timeseries in a fuel facility

    Parameters
    ----------
    cursor: sqlite cursor
        sqlite cursor
    facility: str
        name of facility

    Returns
    -------
    null
    line plot of stockpile inventory
    """

    cur = cursor
    pile_dict = collections.OrderedDict()
    agentid = get_agent_ids(cur, facility)
    query = exec_string(agentid, 'agentid', 'timecreated, quantity, qualid')
    query = query.replace('transactions', 'agentstateinventories')
    stockpile = cur.execute(query).fetchall()
    init_year, init_month, duration, timestep = get_sim_time_duration(cur)
    stock_timeseries = get_timeseries(stockpile, duration, .001)
    pile_dict[facility] = stock_timeseries

    return pile_dict


def get_swu_dict(cursor):
    """ returns dictionary of swu timeseries for each enrichment plant

    Parameters
    ----------
    cursor: sqlite cursor
        sqlite cursor

    Returns
    -------
    dictionary of swu timeseries
    """

    cur = cursor
    swu_dict = collections.OrderedDict()
    agentid = get_agent_ids(cur, 'Enrichment')
    init_year, init_month, duration, timestep = get_sim_time_duration(cur)
    facility_num = 1
    for num in agentid:
        swu_data = cur.execute('SELECT time, value FROM timeseriesenrichmentswu \
                               WHERE agentid = ' + str(num)).fetchall()
        swu_timeseries = get_timeseries(swu_data, duration, 1)
        swu_dict['Enrichment' + str(facility_num)] = swu_timeseries
        facility_num += 1

    return swu_dict


def get_timeseries(list, duration, multiplyby):
    """ returns a timeseries list of a given data

    Parameters
    ----------
    list: list
        list of data to be created into timeseries
        list[0] = time
        list[1] = value, quantity
    duration: int
        duration of the simulation
    multiplyby: int
<<<<<<< HEAD
        integer to multiply the value in the list by
=======
        integer to multiply the value in the list by 
>>>>>>> 3ed788c2

    Returns
    -------
    timeseries list of data
    """

    value = 0
    value_timeseries = []
    array = np.array(list)

    for i in range(0, duration):
<<<<<<< HEAD
        if len(array) > 0:
            value += sum(array[array[:, 0] == i][:, 1])
=======
        value += sum(array[array[:,0] == i][:,1])
>>>>>>> 3ed788c2
        value_timeseries.append(value*multiplyby)

    return value_timeseries


def get_timeseries_no_cum(list, duration, multiplyby):
    """ returns a timeseries list of a given data (numbers are not cumulative)
<<<<<<< HEAD

=======
   
>>>>>>> 3ed788c2
    Parameters
    ----------
    list: list
        list of data to be created into timeseries
        list[0] = time
        list[1] = value, quantity
    duration: int
        duration of the simulation
    multiplyby: int
<<<<<<< HEAD
        integer to multiply the value in the list by
=======
        integer to multiply the value in the list by 
>>>>>>> 3ed788c2

    Returns
    -------
    timeseries list of data
    """

    value = 0
    value_timeseries = []
    array = np.array(list)

    for i in range(0, duration):
<<<<<<< HEAD
        value = sum(array[array[:, 0] == i][:, 1])
=======
        value = sum(array[array[:,0] == i][:,1])
>>>>>>> 3ed788c2
        value_timeseries.append(value*multiplyby)

    return value_timeseries


<<<<<<< HEAD
=======

>>>>>>> 3ed788c2
def final_stockpile(cursor, facility):
    """ get final stockpile in a fuel facility

    Parameters
    ----------
    cursor: sqlite cursor
        sqlite cursor
    facility: str
        name of facility

    Returns
    -------
    MTHM value of stockpile
    """
    cur = cursor
    stock_dict = collections.OrderedDict()
    agentid = get_agent_ids(cur, facility)
    outstring = ''
    for agent in agentid:
        count = 1
<<<<<<< HEAD
        name = cur.execute('SELECT prototype FROM agententry\
                            WHERE agentid = ' + str(agent)).fetchone()
=======
        name = cur.execute('SELECT prototype FROM agententry WHERE agentid = ' + str(agent)).fetchone()
>>>>>>> 3ed788c2
        outstring += 'The Stockpile in ' + str(name[0]) + ' : \n \n'
        stockpile = cur.execute("""SELECT sum(quantity), inventoryname, qualid
                                 FROM agentstateinventories
                                 INNER JOIN resources
                                 ON resources.resourceid
                                 = agentstateinventories.resourceid
                                 WHERE agentstateinventories.agentid
                                 = """ + str(agent) + """ GROUP BY
                                 inventoryname""").fetchall()
        for stream in stockpile:
<<<<<<< HEAD
            masses = cur.execute('SELECT * FROM compositions\
                                 WHERE qualid = ' + str(stream[2])).fetchall()
=======
            masses = cur.execute('SELECT * FROM compositions WHERE qualid = ' + str(stream[2])).fetchall()
>>>>>>> 3ed788c2
            outstring += 'Stream ' + str(count) + ' Total = ' + str(stream[0]) + ' kg \n'
            for isotope in masses:
                outstring += str(isotope[2]) + ' = ' + str(isotope[3]*stream[0]) + ' kg \n'
            outstring += '\n'
<<<<<<< HEAD
            count += 1
        outstring += '\n'
    outstring += '\n'

    return outstring
=======
            count +=1 
        outstring += '\n'
    outstring += '\n'
>>>>>>> 3ed788c2

    return outstring

 
def fuel_usage_timeseries(cursor, fuel_list):
    """ Calculates total fuel usage over time

    Parameters
    ----------
    cursor: sqlite cursor
        sqlite cursor
    fuel_list: list
        list of fuel commodity names (eg. uox, mox) to consider in fuel usage.

    Returns
    -------
    dict
        dictionary of different fuels used timeseries
    keys - fuel
    values - timeseries list of fuel amount [kg]
    """

    cur = cursor
    fuel_dict = collections.OrderedDict()
    for fuel in fuel_list:
        temp_list = ['"' + fuel + '"']
        fuel_quantity = cur.execute(exec_string(temp_list, 'commodity',
                                    'time, sum(quantity)')
                                    + ' GROUP BY time').fetchall()
        init_year, init_month, duration, timestep = get_sim_time_duration(cur)
        total_sum = 0
        quantity_timeseries = []

        try:
<<<<<<< HEAD
            quantity_timeseries = get_timeseries(fuel_quantity, duration, .001)
            fuel_dict[fuel] = quantity_timeseries
        except:
            print(str(fuel) + ' has not been used.')
=======
            quantity_timeseries = get_timeseries(fuel_quantity, duration, 1)
            fuel_dict[fuel] = quantity_timeseries
        except:
            fuel_dict[fuel] = None
            print(str(fuel) + ' has not been used.')

>>>>>>> 3ed788c2

    return fuel_dict


def where_comm(cursor, commodity, prototypes):
    """ Returns dict of where fuel is from

    Parameters
    ----------
    cursor: sqlite cursor
        sqlite cursor
    commodity: str
        name of commodity
    prototypes: list
        list of prototypes from

    Returns
    -------
    Dictionary of timeseries of commodity sent from prototypes
    """

    cur = cursor
    init_year, init_month, duration, timestep = get_sim_time_duration(cur)

    execute_string = """SELECT time, sum(quantity) FROM transactions\
                     INNER JOIN resources ON resources.resourceid = \
                     transactions.resourceid WHERE commodity\
                      = """ + '"' + commodity + '"' + ' AND senderid\
                      = 9999 GROUP BY time'

    trade_dict = collections.OrderedDict()

    for agent in prototypes:
        agentid = get_agent_id_from_prototype(cur, agent)
        from_agent = cur.execute(execute_string.replace('9999', agentid)).fetchall()
        trade_dict[agent] = get_timeseries(from_agent, duration, .001)

    return trade_dict


def get_waste_dict(isotope_list, mass_list, time_list, duration):
    """Given an isotope, mass and time list, creates a dictionary
       With key as isotope and time series of the isotope mass.

    Parameters
    ----------
    isotope_list: list
        list with all the isotopes from resources table
    mass_list: list
        list with all the mass values from resources table
    time_list: list
        list with all the time values from resources table
    duration: int
        simulation duration

    Returns
    -------
    dict
        dictionary of mass time series of each unique isotope
    """

    waste_dict = collections.OrderedDict()
    isotope_set = set(isotope_list)

    for iso in isotope_set:
        mass = 0
        time_mass = []
        # at each timestep,
        for i in range(0, duration):
            # for each element in database,
            for x, y in enumerate(isotope_list):
                if i == time_list[x] and y == iso:
<<<<<<< HEAD
                    mass += mass_list[x]
=======
                    mass+= mass_list[x]
>>>>>>> 3ed788c2
            time_mass.append(mass)
        waste_dict[iso] = time_mass

    return waste_dict


def power_timeseries(cursor):
    """Returns dictionary of power timeseries

<<<<<<< HEAD
    Parameters
    ----------
    governments: list
=======
    Parameters:
>>>>>>> 3ed788c2
    cursor: sqlite cursor
        sqlite cursor

    Returns:
<<<<<<< HEAD
    --------
=======
>>>>>>> 3ed788c2
    Dictionary of power timeseries
    """

    cur = cursor
    power_timeseries_dict = collections.OrderedDict()

    timeseriespower = np.array(cur.execute('SELECT  time, sum(value) FROM\
<<<<<<< HEAD
                                           timeseriespower\
                                           GROUP BY time').fetchall())
=======
                                                timeseriespower GROUP BY time').fetchall())
>>>>>>> 3ed788c2
    init_year, init_month, duration, timestep = get_sim_time_duration(cur)
    timeseriespower = get_timeseries_no_cum(timeseriespower, duration, 1)
    power_timeseries_dict['powertimeseries'] = timeseriespower[1:]

    return power_timeseries_dict


<<<<<<< HEAD
def trade_timeseries(cursor, sender, receiver):
    """ Returns trade timeseries between two prototypes

    Parameters
    ----------
    cursor: sqlite cursor
        sqlite cursor
    sender: str
        name of sender prototype
    receiver: str
        name of receiver prototype

    Returns:
    --------
    Timeseries list of mass traded between two prototypes

    """

    cur = cursor

    init_year, init_month, duration, timestep = get_sim_time_duration(cur)
    senderid = get_agent_id_from_prototype(cur, sender)
    receiverid = get_agent_id_from_prototype(cur, receiver)

    trade_ledger = cur.execute('SELECT time, sum(quantity) FROM transactions\
                                INNER JOIN resources ON resources.resourceid =\
                                transactions.resourceid WHERE senderid = '
                                + senderid + ' AND receiverid = '
                                + receiverid + ' GROUP BY time').fetchall()
    return get_timeseries(trade_ledger, duration, .001)


def get_agent_id_from_prototype(cursor, prototype):
    """ Returns agentid of a prototype

    Parameters
    ----------
    cursor: sqlite cursor
        sqlite cursor
    prototype: str
        name of prototype

    Returns
    -------
    str - agentid of prototype (x or y or z if more than one)
    """

    cur = cursor
    id = cur.execute('SELECT agentid FROM agententry\
                      WHERE prototype = "' + prototype + '"').fetchall()

    if len(id) > 0:
        agentid = re.findall('\d+', str(id[0]))[0]

        if len(id) > 2:
            for x in id[1:]:
                agentid += ' or ' + re.findall('\d+', x) + ' '

        return agentid
=======
>>>>>>> 3ed788c2


def capacity_calc(governments, timestep, entry, exit_step):

    """Adds and subtracts capacity over time for plotting

    Parameters
    ---------
    governments: list
        list of governments (countries)
    timestep: list
        list of timestep from 0 to simulation time
    entry: list
        power_cap, agentid, parentid, entertime
        of all entered reactors

    exit_step: list
        power_cap, agentid, parenitd, exittime
        of all decommissioned reactors

    Returns
    -------
    tuple
        (power_dict, num_dict) which holds timeseries
        of capacity and number of reactors
        with country_government as key
    """

    power_dict = collections.OrderedDict()
    num_dict = collections.OrderedDict()

    for gov in governments:
        capacity = []
        num_reactors = []
        cap = 0
        count = 0
        gov_name = gov[0]
        print(gov)
        for t in timestep:
            for enter in entry:
                entertime = enter[3]
                parentgov = enter[2]
                gov_agentid = gov[1]
                power_cap = enter[0]
                if entertime == t and parentgov == gov_agentid:
<<<<<<< HEAD
                    cap += power_cap/1000
=======
                    print(power_cap)
                    cap += power_cap
>>>>>>> 3ed788c2
                    count += 1
            for dec in exit_step:
                exittime = dec[3]
                parentgov = dec[2]
                gov_agentid = gov[1]
                power_cap = dec[0]
                if exittime == t and parentgov == gov_agentid:
                    cap -= power_cap/1000
                    count -= 1
            capacity.append(cap)
            num_reactors.append(count)

        power_dict[gov[0]] = np.asarray(capacity)
        num_dict[gov[0]] = np.asarray(num_reactors)

    return power_dict, num_dict


def multi_line_plot(dictionary, timestep,
                    xlabel, ylabel, title,
                    outputname, init_year):
    """ Creates a multi-line plot of timestep vs dictionary

    Parameters
    ----------
    dictionary: dictionary
        dictionary with list of timestep progressions
    timestep: int
        timestep of simulation (linspace)
    xlabel: string
        xlabel of plot
    ylabel: string
        ylabel of plot
    title: string
        title of plot
    init_year: int
        initial year of simulation
    Returns
    -------
    stores a plot of dict data on path `outputname`
    """

    # set different colors for each bar
    color_index = 0
    prev = ''
    plot_list = []
    # for every country, create bar chart with different color
    for key in dictionary:
        # label is the name of the nuclide (converted from ZZAAA0000 format)
        if isinstance(key, str) is True:
            label = key.replace('_government', '')
        else:
            label = str(key)

        plt.plot(init_year + (timestep/12),
                 dictionary[key],
                 label=label)
        color_index += 1
        ax = plt.gca()
        ax.get_yaxis().set_major_formatter(plt.FuncFormatter(lambda x, loc: "{:,}".format(int(x))))
        plt.ylabel(ylabel)
        plt.title(title)
        plt.xlabel(xlabel)
        plt.legend(loc=(1.0, 0), prop={'size': 10})
        plt.grid(True)
        plt.savefig(label + '_' + outputname + '.png',
                    format='png',
                    bbox_inches='tight')
        plt.close()


def stacked_bar_chart(dictionary, timestep,
                      xlabel, ylabel, title,
                      outputname, init_year):
    """ Creates stacked bar chart of timstep vs dictionary

    Parameters
    ----------
    dictionary: dictionary
        holds time series data
    timestep: list
        list of timestep (x axis)
    xlabel: string
        xlabel of plot
    ylabel: string
        ylabel of plot
    title: string
        title of plot
    init_year: int
        simulation start year

    Returns
    -------

    """

    # set different colors for each bar
    color_index = 0
    top_index = True
    prev = np.zeros(1)
    plot_list = []
    # for every country, create bar chart with different color
    for key in dictionary:
        if isinstance(key, str) is True:
            label = key.replace('_government', '')
        else:
            label = str(key)
        # very first country does not have a 'bottom' argument
<<<<<<< HEAD
        if sum(dictionary[key]) == 0:
            print(str(dictionary[key]) + 'has no values')
=======
        if "Sink" in label:
            print("Ignore Sink Institution")
>>>>>>> 3ed788c2
        elif top_index is True:
            plot = plt.bar(left=init_year + (timestep/12),
                           height=dictionary[key],
                           width=0.1,
                           color=cm.viridis(1.*color_index/len(dictionary)),
                           edgecolor='none',
                           label=label)
            prev = dictionary[key]
            ax = plt.gca()
            ax.get_yaxis().set_major_formatter(plt.FuncFormatter(lambda x, loc: "{:,}".format(int(x))))
            top_index = False
            plot_list.append(plot)

        # All curves except the first have a 'bottom'
        # defined by the previous curve
        else:
            plot = plt.bar(left=init_year + (timestep/12),
                           height=dictionary[key],
                           width=0.1,
                           color=cm.viridis(1.*color_index/len(dictionary)),
                           edgecolor='none',
                           bottom=prev,
                           label=label)
            prev = np.add(prev, dictionary[key])
<<<<<<< HEAD
            ax = plt.gca()
            ax.get_yaxis().set_major_formatter(plt.FuncFormatter(lambda x, loc: "{:,}".format(int(x))))
            plot_list.append(plot)
=======
            plot_list.append(plot)

>>>>>>> 3ed788c2

        color_index += 1

    # plot
    plt.ylabel(ylabel)
    plt.title(title)
    plt.xlabel(xlabel)
    plt.legend(loc=(1.0, 0))
    plt.grid(True)
    plt.savefig(outputname + '.png', format='png', bbox_inches='tight')
    plt.close()


def plot_power(cursor):
    """ Gets capacity vs time for every country
        in stacked bar chart.

    Parameters
    ----------
    cursor: cursor
        cursor for sqlite3

    Returns
    -------
    stacked bar chart of net capacity vs time

    """

    cur = cursor
    init_year, init_month, duration, timestep = get_sim_time_duration(cur)
    powercap = []
    reactor_num = []
    countries = []
    cur = cursor
    # get power cap values
    governments = cur.execute('SELECT prototype, agentid FROM agententry\
                              WHERE kind = "Inst"').fetchall()

    entry = cur.execute('SELECT max(value), timeseriespower.agentid, parentid, entertime\
                         FROM agententry INNER JOIN timeseriespower\
                         ON agententry.agentid = timeseriespower.agentid\
                         GROUP BY timeseriespower.agentid').fetchall()

    exit_step = cur.execute('SELECT max(value), timeseriespower.agentid, parentid, exittime\
                        FROM agentexit INNER JOIN\
                        timeseriespower\
                        ON agentexit.agentid =\
                        timeseriespower.agentid\
                        INNER JOIN agententry\
                        ON agentexit.agentid = agententry.agentid\
                        group by timeseriespower.agentid').fetchall()
    power_dict, num_dict = capacity_calc(governments, timestep,
                                         entry, exit_step)

    stacked_bar_chart(power_dict, timestep,
<<<<<<< HEAD
                      'Years', 'Net_Capacity [GWe]',
=======
                      'Time', 'net_capacity',
>>>>>>> 3ed788c2
                      'Net Capacity vs Time', 'power_plot', init_year)

    stacked_bar_chart(num_dict, timestep,
                      'Years', 'Number of Reactors',
                      'Number of Reactors vs Time',
                      'number_plot', init_year)

if __name__ == "__main__":
    file = sys.argv[1]
    con = lite.connect(file)
    with con:
        cur = con.cursor()
        init_year, init_month, duration, timestep = get_sim_time_duration(cur)
<<<<<<< HEAD

        plot_power(cur)
=======
        comm_dict = commodity_from_facility(cur, 'Separations', ['uox_Pu','reprocess_waste'])
        multi_line_plot(comm_dict, timestep,
                        'Years', 'Mass[MTHM]',
                        'Outflux from Reprocessing Plant vs Time',
                        'Total_outflux', init_year)
        # plot_in_out_flux(cur, 'Separations', False, 'Pu Output vs Time', 'pu_throughput')
        # plot_in_out_flux(cur, 'Mixer', False, 'MOX output vs Time', 'mox_throughput')
        
        # print(snf(cur))
        power_timeseries_dict = power_timeseries(cur)
        stacked_bar_chart(power_timeseries_dict, np.delete(timestep,0,0),
                          'Years', 'Power [MWe]',
                          'Total Power Active Cap vs Time',
                          'powertimeseries',
                          init_year)
        plot_power(cur)
        plot_in_out_flux(cur, 'sink', True, 'isotope vs time', 'sink')
        plot_in_out_flux(cur, 'source', False, 'source vs time', 'source')

#           waste_dict ['Reactor'] = uox_waste
#           waste_dict ['Enrichment'] = tailing
#           waste_dict ['Separations'] = reprocess waste (FP, MA)
#           pile_dict ['Mixer'] = tailing
#           pile_dict2 ['Separation'] = reprocessed U

>>>>>>> 3ed788c2
        waste_dict = total_waste_timeseries(cur)
        multi_line_plot(waste_dict, timestep,
                        'Years', 'Mass[MTHM]',
                        'Total Waste Mass vs Time',
                        'total_Waste',
                        init_year)

        fuel_dict = fuel_usage_timeseries(cur, ['uox', 'mox','fr_fuel'])

        stacked_bar_chart(fuel_dict, timestep,
                          'Years', 'Mass[MTHM]',
                          'Total Fuel Mass vs Time',
                          'total_fuel',
                          init_year)
<<<<<<< HEAD
=======

        swu_dict = get_swu_dict(cur)
        multi_line_plot(swu_dict, timestep,
                        'Years', 'SWU',
                        'Total SWU vs Time',
                        'SWU', init_year)

        mixer_stockpile = final_stockpile(cur, 'Mixer')
        print(mixer_stockpile)
        sep_stockpile = final_stockpile(cur, 'Separations')
        print(sep_stockpile)


        pile_dict = get_stockpile(cur, 'Mixer')
        multi_line_plot(pile_dict, timestep,
                        'Years', 'Mass[MTHM]',
                        'Tailings left over in Mixer vs Time',
                        'Total_Stockpile', init_year)
        pile_dict2 = get_stockpile(cur, 'Separations')
        multi_line_plot(pile_dict2, timestep,
                        'Years', 'Mass[MTHM]',
                        'Total Stockpile of ReprU vs Time',
                        'Total_Stockpile', init_year)
        tail_dict = collections.OrderedDict()
        tail_dict['tailing'] = [x + y for x, y in zip(waste_dict['Tails'],
                                pile_dict['Mixer'])]
        multi_line_plot(tail_dict, timestep,
                        'Years', 'Mass[MTHM]',
                        'Total Tailing vs Time', 'Total_tailings',
                        init_year)

        final_stockpile(cur, 'Mixer')
        final_stockpile(cur, 'Separations')
>>>>>>> 3ed788c2

        tailings = commodity_from_facility(cur, 'enrichment', ['tailings'])
        stacked_bar_chart(tailings, timestep,
                          'Year', 'Mass [MTHM]',
                          'Tailings vs Time',
                          'tailings',
                          init_year)<|MERGE_RESOLUTION|>--- conflicted
+++ resolved
@@ -222,21 +222,13 @@
     nuclide_set = set(nuclides)
     mass_dict = collections.OrderedDict()
 
-    for nuclide in nuclide_set:
+    for nuclide in nuclide_set:1
         temp_nuclide_sum = 0
-<<<<<<< HEAD
         indeces = [i for i, x in enumerate(nuclides) if x == nuclide]
-=======
-        indeces =[i for i, x in enumerate(nuclides) if x == nuclide]
->>>>>>> 3ed788c2
         for index in indeces:
             temp_nuclide_sum += nuclides_mass[index]
         mass_dict[str(nuclide)] = temp_nuclide_sum
 
-<<<<<<< HEAD
-=======
-    print(mass_dict)
->>>>>>> 3ed788c2
     return mass_dict
 
 
@@ -304,11 +296,7 @@
             res_time = res[1]
             temp_isotope.append(nucid)
             temp_mass.append(mass_frac*mass_waste)
-<<<<<<< HEAD
             time_list.append(res_time)
-=======
-            time_list.append(res_time)        
->>>>>>> 3ed788c2
 
     return temp_isotope, temp_mass, time_list
 
@@ -347,12 +335,10 @@
                                             'transactions.senderId',
                                             'sum(quantity), time, qualid')
                                 + ' GROUP BY time, qualid').fetchall()
-<<<<<<< HEAD
+
     compositions = cur.execute('SELECT qualid, nucid, massfrac\
                                FROM compositions').fetchall()
-=======
-    compositions = cur.execute('SELECT qualid, nucid, massfrac FROM compositions').fetchall()
->>>>>>> 3ed788c2
+
     init_year, init_month, duration, timestep = get_sim_time_duration(cur)
     isotope, mass, time_list = isotope_mass_time_list(resources, compositions)
 
@@ -386,20 +372,13 @@
     """
 
     cur = cursor
-<<<<<<< HEAD
-=======
-    agentids = get_agent_ids(cur, facility)
->>>>>>> 3ed788c2
     init_year, init_month, duration, timestep = get_sim_time_duration(cur)
     commodity_dict = collections.OrderedDict()
     for x in commodity:
         y = ['"' + x + '"']
-<<<<<<< HEAD
         resources = cur.execute(exec_string(y, 'commodity',
                                             'quantity, senderid, time')).fetchall()
-=======
-        resources = cur.execute(exec_string(y, 'commodity', 'quantity, senderid, time')).fetchall()
->>>>>>> 3ed788c2
+
         timeseries = get_from_facility(cur, facility, duration, resources)
         commodity_dict[x] = timeseries
 
@@ -426,7 +405,6 @@
     timeseries list of mass outflux from facility type
     """
 
-<<<<<<< HEAD
     quantity = 0
     timeseries = []
     agentid = get_agent_id_from_prototype(cursor, facility)
@@ -438,16 +416,6 @@
                     quantity += resources[index][0]
             except:
                 print('none in this timestep' + str(i))
-=======
-    quantity = 0 
-    timeseries = []
-    agentid = get_agent_ids(cursor, facility)
-    for i in range(0, duration):
-        indices = [x for x, y in enumerate(resources) if y[2] == i]
-        for index in indices:
-            if resources[index][1] in agentid:
-                quantity += resources[index][0]
->>>>>>> 3ed788c2
         timeseries.append(quantity/1000)
 
     return timeseries
@@ -469,7 +437,7 @@
 
     cur = cursor
     agent_ids = get_agent_ids(cur, 'sink')
-<<<<<<< HEAD
+
     string = (exec_string(agent_ids,
                           'transactions.receiverId',
                           ' time, sum(quantity), senderid, spec')
@@ -490,26 +458,15 @@
             from_separations.append(x[:2])
         if 'Enrichment' in x[3]:
             from_enrichment.append(x[:2])
-=======
-    resources = cur.execute(exec_string(agent_ids,
-                                        'transactions.receiverId',
-                                        'sum(quantity), senderid, time')
-                            + ' GROUP BY time, senderid').fetchall()
->>>>>>> 3ed788c2
 
     init_year, init_month, duration, timestep = get_sim_time_duration(cur)
     waste_dict = collections.OrderedDict()
 
-<<<<<<< HEAD
     waste_dict['Spent Fuel'] = get_timeseries(from_reactor, duration, .001)
     waste_dict['Reprocess Waste'] = get_timeseries(from_separations,
                                                    duration, .001)
     waste_dict['Tails'] = get_timeseries(from_enrichment, duration, .001)
-=======
-    waste_dict['Reactor'] = get_from_facility(cur,'Reactor', duration, resources)
-    waste_dict['Separations'] = get_from_facility(cur,'Separations', duration, resources)
-    waste_dict['Tails'] = get_from_facility(cur, 'Enrichment', duration, resources)
->>>>>>> 3ed788c2
+
 
     return waste_dict
 
@@ -583,11 +540,7 @@
     duration: int
         duration of the simulation
     multiplyby: int
-<<<<<<< HEAD
         integer to multiply the value in the list by
-=======
-        integer to multiply the value in the list by 
->>>>>>> 3ed788c2
 
     Returns
     -------
@@ -599,12 +552,8 @@
     array = np.array(list)
 
     for i in range(0, duration):
-<<<<<<< HEAD
         if len(array) > 0:
             value += sum(array[array[:, 0] == i][:, 1])
-=======
-        value += sum(array[array[:,0] == i][:,1])
->>>>>>> 3ed788c2
         value_timeseries.append(value*multiplyby)
 
     return value_timeseries
@@ -612,11 +561,7 @@
 
 def get_timeseries_no_cum(list, duration, multiplyby):
     """ returns a timeseries list of a given data (numbers are not cumulative)
-<<<<<<< HEAD
-
-=======
-   
->>>>>>> 3ed788c2
+
     Parameters
     ----------
     list: list
@@ -626,11 +571,8 @@
     duration: int
         duration of the simulation
     multiplyby: int
-<<<<<<< HEAD
         integer to multiply the value in the list by
-=======
-        integer to multiply the value in the list by 
->>>>>>> 3ed788c2
+
 
     Returns
     -------
@@ -642,20 +584,13 @@
     array = np.array(list)
 
     for i in range(0, duration):
-<<<<<<< HEAD
         value = sum(array[array[:, 0] == i][:, 1])
-=======
-        value = sum(array[array[:,0] == i][:,1])
->>>>>>> 3ed788c2
+
         value_timeseries.append(value*multiplyby)
 
     return value_timeseries
 
 
-<<<<<<< HEAD
-=======
-
->>>>>>> 3ed788c2
 def final_stockpile(cursor, facility):
     """ get final stockpile in a fuel facility
 
@@ -676,12 +611,9 @@
     outstring = ''
     for agent in agentid:
         count = 1
-<<<<<<< HEAD
         name = cur.execute('SELECT prototype FROM agententry\
                             WHERE agentid = ' + str(agent)).fetchone()
-=======
-        name = cur.execute('SELECT prototype FROM agententry WHERE agentid = ' + str(agent)).fetchone()
->>>>>>> 3ed788c2
+
         outstring += 'The Stockpile in ' + str(name[0]) + ' : \n \n'
         stockpile = cur.execute("""SELECT sum(quantity), inventoryname, qualid
                                  FROM agentstateinventories
@@ -692,27 +624,19 @@
                                  = """ + str(agent) + """ GROUP BY
                                  inventoryname""").fetchall()
         for stream in stockpile:
-<<<<<<< HEAD
             masses = cur.execute('SELECT * FROM compositions\
                                  WHERE qualid = ' + str(stream[2])).fetchall()
-=======
-            masses = cur.execute('SELECT * FROM compositions WHERE qualid = ' + str(stream[2])).fetchall()
->>>>>>> 3ed788c2
+
             outstring += 'Stream ' + str(count) + ' Total = ' + str(stream[0]) + ' kg \n'
             for isotope in masses:
                 outstring += str(isotope[2]) + ' = ' + str(isotope[3]*stream[0]) + ' kg \n'
             outstring += '\n'
-<<<<<<< HEAD
             count += 1
         outstring += '\n'
     outstring += '\n'
 
     return outstring
-=======
-            count +=1 
-        outstring += '\n'
-    outstring += '\n'
->>>>>>> 3ed788c2
+
 
     return outstring
 
@@ -747,19 +671,11 @@
         quantity_timeseries = []
 
         try:
-<<<<<<< HEAD
             quantity_timeseries = get_timeseries(fuel_quantity, duration, .001)
             fuel_dict[fuel] = quantity_timeseries
         except:
             print(str(fuel) + ' has not been used.')
-=======
-            quantity_timeseries = get_timeseries(fuel_quantity, duration, 1)
-            fuel_dict[fuel] = quantity_timeseries
-        except:
-            fuel_dict[fuel] = None
-            print(str(fuel) + ' has not been used.')
-
->>>>>>> 3ed788c2
+
 
     return fuel_dict
 
@@ -832,11 +748,8 @@
             # for each element in database,
             for x, y in enumerate(isotope_list):
                 if i == time_list[x] and y == iso:
-<<<<<<< HEAD
                     mass += mass_list[x]
-=======
-                    mass+= mass_list[x]
->>>>>>> 3ed788c2
+
             time_mass.append(mass)
         waste_dict[iso] = time_mass
 
@@ -846,21 +759,15 @@
 def power_timeseries(cursor):
     """Returns dictionary of power timeseries
 
-<<<<<<< HEAD
     Parameters
     ----------
     governments: list
-=======
-    Parameters:
->>>>>>> 3ed788c2
+
     cursor: sqlite cursor
         sqlite cursor
 
     Returns:
-<<<<<<< HEAD
     --------
-=======
->>>>>>> 3ed788c2
     Dictionary of power timeseries
     """
 
@@ -868,12 +775,8 @@
     power_timeseries_dict = collections.OrderedDict()
 
     timeseriespower = np.array(cur.execute('SELECT  time, sum(value) FROM\
-<<<<<<< HEAD
                                            timeseriespower\
                                            GROUP BY time').fetchall())
-=======
-                                                timeseriespower GROUP BY time').fetchall())
->>>>>>> 3ed788c2
     init_year, init_month, duration, timestep = get_sim_time_duration(cur)
     timeseriespower = get_timeseries_no_cum(timeseriespower, duration, 1)
     power_timeseries_dict['powertimeseries'] = timeseriespower[1:]
@@ -881,7 +784,6 @@
     return power_timeseries_dict
 
 
-<<<<<<< HEAD
 def trade_timeseries(cursor, sender, receiver):
     """ Returns trade timeseries between two prototypes
 
@@ -941,8 +843,7 @@
                 agentid += ' or ' + re.findall('\d+', x) + ' '
 
         return agentid
-=======
->>>>>>> 3ed788c2
+
 
 
 def capacity_calc(governments, timestep, entry, exit_step):
@@ -988,12 +889,7 @@
                 gov_agentid = gov[1]
                 power_cap = enter[0]
                 if entertime == t and parentgov == gov_agentid:
-<<<<<<< HEAD
                     cap += power_cap/1000
-=======
-                    print(power_cap)
-                    cap += power_cap
->>>>>>> 3ed788c2
                     count += 1
             for dec in exit_step:
                 exittime = dec[3]
@@ -1102,13 +998,8 @@
         else:
             label = str(key)
         # very first country does not have a 'bottom' argument
-<<<<<<< HEAD
         if sum(dictionary[key]) == 0:
             print(str(dictionary[key]) + 'has no values')
-=======
-        if "Sink" in label:
-            print("Ignore Sink Institution")
->>>>>>> 3ed788c2
         elif top_index is True:
             plot = plt.bar(left=init_year + (timestep/12),
                            height=dictionary[key],
@@ -1133,14 +1024,10 @@
                            bottom=prev,
                            label=label)
             prev = np.add(prev, dictionary[key])
-<<<<<<< HEAD
             ax = plt.gca()
             ax.get_yaxis().set_major_formatter(plt.FuncFormatter(lambda x, loc: "{:,}".format(int(x))))
             plot_list.append(plot)
-=======
-            plot_list.append(plot)
-
->>>>>>> 3ed788c2
+
 
         color_index += 1
 
@@ -1196,11 +1083,7 @@
                                          entry, exit_step)
 
     stacked_bar_chart(power_dict, timestep,
-<<<<<<< HEAD
                       'Years', 'Net_Capacity [GWe]',
-=======
-                      'Time', 'net_capacity',
->>>>>>> 3ed788c2
                       'Net Capacity vs Time', 'power_plot', init_year)
 
     stacked_bar_chart(num_dict, timestep,
@@ -1214,36 +1097,7 @@
     with con:
         cur = con.cursor()
         init_year, init_month, duration, timestep = get_sim_time_duration(cur)
-<<<<<<< HEAD
-
         plot_power(cur)
-=======
-        comm_dict = commodity_from_facility(cur, 'Separations', ['uox_Pu','reprocess_waste'])
-        multi_line_plot(comm_dict, timestep,
-                        'Years', 'Mass[MTHM]',
-                        'Outflux from Reprocessing Plant vs Time',
-                        'Total_outflux', init_year)
-        # plot_in_out_flux(cur, 'Separations', False, 'Pu Output vs Time', 'pu_throughput')
-        # plot_in_out_flux(cur, 'Mixer', False, 'MOX output vs Time', 'mox_throughput')
-        
-        # print(snf(cur))
-        power_timeseries_dict = power_timeseries(cur)
-        stacked_bar_chart(power_timeseries_dict, np.delete(timestep,0,0),
-                          'Years', 'Power [MWe]',
-                          'Total Power Active Cap vs Time',
-                          'powertimeseries',
-                          init_year)
-        plot_power(cur)
-        plot_in_out_flux(cur, 'sink', True, 'isotope vs time', 'sink')
-        plot_in_out_flux(cur, 'source', False, 'source vs time', 'source')
-
-#           waste_dict ['Reactor'] = uox_waste
-#           waste_dict ['Enrichment'] = tailing
-#           waste_dict ['Separations'] = reprocess waste (FP, MA)
-#           pile_dict ['Mixer'] = tailing
-#           pile_dict2 ['Separation'] = reprocessed U
-
->>>>>>> 3ed788c2
         waste_dict = total_waste_timeseries(cur)
         multi_line_plot(waste_dict, timestep,
                         'Years', 'Mass[MTHM]',
@@ -1258,42 +1112,7 @@
                           'Total Fuel Mass vs Time',
                           'total_fuel',
                           init_year)
-<<<<<<< HEAD
-=======
-
-        swu_dict = get_swu_dict(cur)
-        multi_line_plot(swu_dict, timestep,
-                        'Years', 'SWU',
-                        'Total SWU vs Time',
-                        'SWU', init_year)
-
-        mixer_stockpile = final_stockpile(cur, 'Mixer')
-        print(mixer_stockpile)
-        sep_stockpile = final_stockpile(cur, 'Separations')
-        print(sep_stockpile)
-
-
-        pile_dict = get_stockpile(cur, 'Mixer')
-        multi_line_plot(pile_dict, timestep,
-                        'Years', 'Mass[MTHM]',
-                        'Tailings left over in Mixer vs Time',
-                        'Total_Stockpile', init_year)
-        pile_dict2 = get_stockpile(cur, 'Separations')
-        multi_line_plot(pile_dict2, timestep,
-                        'Years', 'Mass[MTHM]',
-                        'Total Stockpile of ReprU vs Time',
-                        'Total_Stockpile', init_year)
-        tail_dict = collections.OrderedDict()
-        tail_dict['tailing'] = [x + y for x, y in zip(waste_dict['Tails'],
-                                pile_dict['Mixer'])]
-        multi_line_plot(tail_dict, timestep,
-                        'Years', 'Mass[MTHM]',
-                        'Total Tailing vs Time', 'Total_tailings',
-                        init_year)
-
-        final_stockpile(cur, 'Mixer')
-        final_stockpile(cur, 'Separations')
->>>>>>> 3ed788c2
+
 
         tailings = commodity_from_facility(cur, 'enrichment', ['tailings'])
         stacked_bar_chart(tailings, timestep,
