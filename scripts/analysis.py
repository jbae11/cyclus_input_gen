import collections
import numpy as np
import matplotlib.pyplot as plt
import sqlite3 as lite
import sys
from itertools import cycle
from matplotlib import cm
from pyne import nucname
<<<<<<< HEAD
import parser
import cymetric as cym
from cymetric import filters
=======
>>>>>>> 9b1419dd
import pandas as pd
from collections import Counter

if len(sys.argv) < 2:
    print('Usage: python analysis.py [cylus_output_file]')


def cursor(file_name):
    """Connects and returns a cursor to an sqlite output file

    Parameters
    ----------
    file_name: str
        name of the sqlite file

    Returns
    -------
    sqlite cursor3
    """
    con = lite.connect(file_name)
    con.row_factory = lite.Row
    return con.cursor()


def agent_ids(cur, archetype):
    """Gets all agentids from Agententry table for wanted archetype

        agententry table has the following format:
            SimId / AgentId / Kind / Spec /
            Prototype / ParentID / Lifetime / EnterTime

    Parameters
    ----------
    cur: cursor
        sqlite cursor3
    archetype: str
        agent's archetype specification

    Returns
    -------
    agentids: list
        list of all agentId strings
    """
    agents = cur.execute("SELECT agentid FROM agententry WHERE spec "
                         "LIKE '%" + archetype + "%' COLLATE NOCASE"
                         ).fetchall()

    return list(str(agent['agentid']) for agent in agents)


def prototype_id(cur, prototype):
    """Returns agentid of a prototype

    Parameters
    ----------
    cur: sqlite cursor
        sqlite cursor
    prototype: str
        name of prototype

    Returns
    -------
    agent_id: list
        list of prototype agentids as strings
    """
    ids = cur.execute('SELECT agentid FROM agententry '
                      'WHERE prototype = "' +
                      str(prototype) + '" COLLATE NOCASE').fetchall()

    return list(str(agent['agentid']) for agent in ids)


def institutions(cur):
    """Returns prototype and agentids of institutions

    Parameters
    ----------
    cur: sqlite cursor
        sqlite cursor

    Returns
    -------
    sqlite query result (list of tuples)
    """
    return cur.execute('SELECT prototype, agentid FROM agententry '
                       'WHERE kind = "Inst"').fetchall()


def timestep_to_years(init_year, timestep):
    """Returns list of years in simulation

    Parameters
    ----------
    init_year: int
        initial year in simulation
    timestep: np.array
        timestep of simulation (months)

    Returns
    -------
    array of years
    """

    return init_year + (timestep / 12)


def exec_string(specific_search, search, request_colmn):
    """Generates sqlite query command to select things and
        inner join resources and transactions.

    Parameters
    ----------
    specific_search: list
        list of items to specify search
        This variable will be inserted as sqlite
        query arugment following the search keyword
    search: str
        criteria for specific_search search
        This variable will be inserted as sqlite
        query arugment following the WHERE keyword
    request_colmn: str
        column (set of values) that the sqlite query should return
        This variable will be inserted as sqlite
        query arugment following the SELECT keyword

    Returns
    -------
    str
        sqlite query command.
    """
    if len(specific_search) == 0:
        raise Exception('Cannot create an exec_string with an empty list')
    if isinstance(specific_search[0], str):
        specific_search = ['"' + x + '"' for x in specific_search]

    query = ("SELECT " + request_colmn +
             " FROM resources INNER JOIN transactions"
             " ON transactions.resourceid = resources.resourceid"
             " WHERE (" + str(search) + ' = ' + str(specific_search[0])
             )
    for item in specific_search[1:]:
        query += ' OR ' + str(search) + ' = ' + str(item)
    query += ')'

    return query


def simulation_timesteps(cur):
    """Returns simulation start year, month, duration and
    timesteps (in numpy linspace).

    Parameters
    ----------
    cur: sqlite cursor
        sqlite cursor

    Returns
    -------
    init_year: int
        start year of simulation
    init_month: int
        start month of simulation
    duration: int
        duration of simulation
    timestep: list
        linspace up to duration
    """
    info = cur.execute('SELECT initialyear, initialmonth, '
                       'duration FROM info').fetchone()
    init_year = info['initialyear']
    init_month = info['initialmonth']
    duration = info['duration']
    timestep = np.linspace(0, duration - 1, num=duration)

    return init_year, init_month, duration, timestep


def timeseries(specific_search, duration, kg_to_tons):
    """returns a timeseries list from specific_search data.

    Parameters
    ----------
    specific_search: list
        list of data to be created into timeseries
        list[0] = time
        list[1] = value, quantity
    duration: int
        duration of the simulation
    kg_to_tons: bool
        if True, list returned has units of tons
        if False, list returned as units of kilograms

    Returns
    -------
    timeseries list of commodities stored in specific_search
    """
    value = 0
    value_timeseries = []
    array = np.array(specific_search)
    if len(specific_search) > 0:
        for i in range(0, duration):
            value = sum(array[array[:, 0] == i][:, 1])
            if kg_to_tons:
                value_timeseries.append(value * 0.001)
            else:
                value_timeseries.append(value)
    return value_timeseries


def timeseries_cum(specific_search, duration, kg_to_tons):
    """returns a timeseries list from specific_search data.

    Parameters
    ----------
    specific_search: list
        list of data to be created into timeseries
        list[0] = time
        list[1] = value, quantity
    multiplyby: int
        integer to multiply the value in the list by for
        unit conversion from kilograms
    kg_to_tons: bool
        if True, list returned has units of tons
        if False, list returned as units of kilograms

    Returns
    -------
    timeseries of commodities in kg or tons
    """
    value = 0
    value_timeseries = []
    array = np.array(specific_search)
    if len(specific_search) > 0:
        for i in range(0, duration):
            value += sum(array[array[:, 0] == i][:, 1])
            if kg_to_tons:
                value_timeseries.append(value * 0.001)
            else:
                value_timeseries.append(value)
    return value_timeseries


def get_new_deployment(power_dict, inst_list, demand_eq, new_reactor_power,
                       new_reactor_lifetime, avail_timestep, new=False):
    """ Calculates the new deployment scheme to maintain power demand

    Parameters:
    -----------
    power_dict: dictionary
        key: institution
        value: capacity timeseries
    inst_list: list
        list of institution names
    demand_eq: str
        demand equation w.r.t time(t)
    new_reactor_power: int
        new reactor power capacity [GWe]
    new_reactor_lifetime: int
        lifetime of new reactor
    avail_timestep: int
        timestep when new reactor type is available
    new: bool
        if the reactor is new reactor type or not

    Returns:
    --------
    deploy_array: array
        timeseries for deploying new reactor
    """
    # get total power generated
    total_steps = len(power_dict[inst_list[0]])
    total_power = np.zeros(total_steps)
    for key, val in power_dict.items():
        if key in inst_list:
            total_power += np.array(val)

    # get lacking from power demand
    eq = parser.expr(demand_eq).compile()
    demand_timeseries = np.zeros(total_steps)
    for indx, value in enumerate(demand_timeseries):
        t = indx
        demand_timeseries[indx] = eval(eq)

    total_lack = demand_timeseries - total_power
    deploy_array = np.zeros(total_steps)
    deployed_power = np.zeros(total_steps)
    for indx in range(len(total_lack)):
        # skip index 0
        if indx == 0:
            continue
        if total_lack[indx] > new_reactor_power:
            num = total_lack[indx] // new_reactor_power
            if new and indx >= avail_timestep:
                deploy_array[indx] = num
                high_end = min([indx + new_reactor_lifetime, total_steps])
                for i in range(indx, high_end):
                    total_lack[i] -= num * new_reactor_power
                    deployed_power[i] += num * new_reactor_power
            elif not new and indx < avail_timestep:
                deploy_array[indx] = num
                high_end = min([indx + new_reactor_lifetime, total_steps])
                for i in range(indx, high_end):
                    total_lack[i] -= num * new_reactor_power
                    deployed_power[i] += num * new_reactor_power

    return deploy_array, deployed_power


def write_deployinst(deploy_array, reactor_name,
                     filename, lifetime):
    """ Writes the deployinst block of cyclus input file with
        the deploy array

    Parameters:
    -----------
    deploy_array: array
        deployment timeseries
    reactor_name: str
        name of reactor to be deployed
    filename: str
        name of output file
    lifetime: int
        lifetime of reactor

    Returns:
    --------
    null. creates xml file.
    """
    prototypes = '<prototypes>\n'
    build_times = '<build_times>\n'
    n_build = '<n_build>\n'
    lifetimes = '<lifetimes>\n'
    for time, build_num in enumerate(deploy_array):
        if build_num != 0:
            prototypes += '\t\t<val>%s</val>\n' % reactor_name
            build_times += '\t\t<val>%i</val>\n' % time
            n_build += '\t\t<val>%i</val>\n' % build_num
            lifetimes += '\t\t<val>%i</val>\n' % lifetime
    prototypes += '</prototypes>\n'
    build_times += '</build_times>\n'
    n_build += '</n_build>\n'
    lifetimes += '</lifetimes>\n'

    outstring = '<root>\n'
    outstring += prototypes + build_times + n_build + lifetimes
    outstring += '</root>\n'
    with open(filename, 'w') as f:
        f.write(outstring)


def isotope_transactions(resources, compositions):
    """Creates a dictionary with isotope name, mass, and time

    Parameters
    ----------
    resources: list of tuples
        resource data from the resources table
        (times, sum(quantity), qualid)
    compositions: list of tuples
        composition data from the compositions table
        (qualid, nucid, massfrac)

    Returns
    -------
    transactions: dictionary
        dictionary with "key=isotope, and
        value=list of tuples (time, mass_moved)"
    """
    transactions = collections.defaultdict(list)
    for res in resources:
        for comp in compositions:
            if res['qualid'] == comp['qualid']:
                transactions[comp['nucid']].append((res['time'],
                                                    res['sum(quantity)'] *
                                                    comp['massfrac']))

    return transactions


def facility_commodity_flux(cur, agentids,
                            facility_commodities, is_outflux,
                            is_cum=True):
    """Returns dictionary of commodity in/outflux from agents

    Parameters
    ----------
    cur: sqlite cursor
        sqlite cursor
    agentids: list
        list of agentids
    facility_commodities: list
        list of commodities
    is_outflux: bool
        gets outflux if True, influx if False
    is_cum: bool
        gets cumulative timeseris if True, monthly value if False

    Returns
    -------
    commodity_region: dictionary
        dictionary with "key=commodity, and
        value=timeseries list of masses in kg"
    """
    init_year, init_month, duration, timestep = simulation_timesteps(cur)
    commodity_region = collections.OrderedDict()
    for comm in facility_commodities:
        query = (exec_string(agentids, 'receiverid',
                             'time, sum(quantity), qualid') +
                 ' and (commodity = "' + str(comm) +
                 '") GROUP BY time')
        # outflux changes receiverid to senderid
        if is_outflux:
            query = query.replace('receiverid', 'senderid')

        res = cur.execute(query).fetchall()
        if is_cum:
            commodity_region[comm] = timeseries_cum(res, duration, True)
        else:
            commodity_region[comm] = timeseries(res, duration, True)

    return commodity_region


def commodity_flux_region(cur, agentids, commodities,
                          is_outflux, is_cum=True):
    """Returns dictionary of timeseries of all the commodity outflux,
        that is either coming in/out of the agent
        separated by region

    Parameters
    ----------
    cur: sqlite cursor
        sqlite cursor
    agentids: list
        list of agentids
    commodities: list
        list of commodities to include
    is_outflux: bool
        gets outflux from agent if True
        gets influx to agent if False
    is_cum: bool
        gets cumulative timeseris if True, monthly value if False

    Returns
    -------
    commodity_region: dictionary
        dictionary with "key=region, and
        value= timeseries list of masses in kg"
    """
    init_year, init_month, duration, timestep = simulation_timesteps(cur)
    commodity_region = collections.OrderedDict()
    commodities = ['"' + x + '"' for x in commodities]
    query = ('SELECT time, sum(quantity), parentid '
             'FROM transactions '
             'INNER JOIN resources '
             'ON resources.resourceid = '
             'transactions.resourceid '
             'INNER JOIN agententry '
             'ON agententry.agentid = transactions.SENDERID '
             'WHERE (commodity = ' +
             ' OR commodity = '.join(commodities) + ') AND ('
             'receiverid = ' +
             ' OR receiverid = '.join(agentids) + ') GROUP BY '
             'time, parentid')
    if is_outflux:
        query = query.replace('receiverid', 'senderid')
        query = query.replace('SENDERID', 'RECEIVERID')
    resources = cur.execute(query).fetchall()
    govs = cur.execute('SELECT agentid, prototype FROM agententry '
                       'WHERE kind = "Inst"').fetchall()
    for gov in govs:
        from_gov = [(x['time'], x['sum(quantity)'])
                    for x in resources if x['parentid'] == gov['agentid']]
        if is_cum:
            commodity_region[gov['prototype']] = timeseries_cum(
                from_gov, duration, True)
        else:
            commodity_region[gov['prototype']] = timeseries(
                from_gov, duration, True)
    return commodity_region


def facility_commodity_flux_isotopics(
        cur,
        agentids,
        facility_commodities,
        is_outflux,
        is_cum=True):
    """Returns timeseries isotoptics of commodity in/outflux
    from agents

    Parameters
    ----------
    cur: sqlite cursor
        sqlite cursor
    agentids: list
        list of agentids
    facility_commodities: list
        list of commodities
    is_outflux: bool
        gets outflux if True, influx if False
    is_cum: bool
        gets cumulative timeseris if True, monthly value if False

    Returns
    -------
    isotope_timeseries: dictionary
        dictionary with "key=isotope, and
        value=timeseries list of masses in kg"
    """
    init_year, init_month, duration, timestep = simulation_timesteps(cur)
    isotope_timeseries = collections.defaultdict(list)
    for comm in facility_commodities:
        query = ('SELECT time, sum(quantity)*massfrac, nucid '
                 'FROM transactions INNER JOIN resources '
                 'ON resources.resourceid = transactions.resourceid '
                 'LEFT OUTER JOIN compositions '
                 'ON compositions.qualid = resources.qualid '
                 'WHERE (receiverid = ' +
                 ' OR receiverid = '.join(agentids) +
                 ') AND (commodity = "' + str(comm) +
                 '") GROUP BY time, nucid')
        # outflux changes receiverid to senderid
        if is_outflux:
            query = query.replace('receiverid', 'senderid')

        res = cur.execute(query).fetchall()
        for time, amount, nucid in res:
            isotope_timeseries[nucname.name(nucid)].append((time, amount))
    for key in isotope_timeseries:
        if is_cum:
            isotope_timeseries[key] = timeseries_cum(
                isotope_timeseries[key], duration, True)
        else:
            isotope_timeseries[key] = timeseries(
                isotope_timeseries[key], duration, True)
    return isotope_timeseries


def stockpiles(cur, facility, is_cum=True):
    """gets inventory timeseries in a fuel facility

    Parameters
    ----------
    cur: sqlite cursor
        sqlite cursor
    facility: str
        name of facility
    is_cum: bool
        gets cumulative timeseris if True, monthly value if False

    Returns
    -------
    pile: dictionary
        dictionary with "key=agent type, and
        value=timeseries list of stockpile"
    """
    pile = collections.OrderedDict()
    agentid = agent_ids(cur, facility)
    query = exec_string(agentid, 'agentid', 'timecreated, quantity, qualid')
    query = query.replace('transactions', 'agentstateinventories')
    stockpile = cur.execute(query).fetchall()
    init_year, init_month, duration, timestep = simulation_timesteps(cur)
    if is_cum:
        stock_timeseries = timeseries_cum(stockpile, duration, True)
    else:
        stock_timeseries = timeseries(stockpile, duration, True)
    pile[facility] = stock_timeseries

    return pile


def swu_timeseries(cur, is_cum=True):
    """returns dictionary of swu timeseries for each enrichment plant

    Parameters
    ----------
    cur: sqlite cursor
        sqlite cursor
    is_cum: bool
        gets cumulative timeseris if True, monthly value if False

    Returns
    -------
    swu: dictionary
        dictionary with "key=Enrichment (facility number), and
        value=swu timeseries list"
    """
    swu = collections.OrderedDict()
    agentid = agent_ids(cur, 'Enrichment')
    init_year, init_month, duration, timestep = simulation_timesteps(cur)
    for num in agentid:
        swu_data = cur.execute('SELECT time, value '
                               'FROM timeseriesenrichmentswu '
                               'WHERE agentid = ' + str(num)).fetchall()
        if is_cum:
            swu_timeseries = timeseries_cum(swu_data, duration, False)
        else:
            swu_timeseries = timeseries(swu_data, duration, False)

        swu['Enrichment_' + str(num)] = swu_timeseries

    return swu


def power_capacity(cur):
    """Gets dictionary of power capacity by calling capacity_calc

    Parameters
    ----------
    cur: sqlite cursor
        sqlite cursor

    Returns
    ------
    power: dictionary
        "dictionary with key=government, and
        value=timeseries list of installed capacity"
    """
    init_year, init_month, duration, timestep = simulation_timesteps(cur)
    insts = institutions(cur)

    # get power cap values
    entry_exit = cur.execute('SELECT max(value), timeseriespower.agentid, '
                             'parentid, entertime, entertime + lifetime'
                             ' FROM agententry '
                             'INNER JOIN timeseriespower '
                             'ON agententry.agentid = timeseriespower.agentid '
                             'GROUP BY timeseriespower.agentid').fetchall()

    return capacity_calc(insts, timestep, entry_exit)


def power_capacity_of_region(cur, region_name):
    """Gets dictionary of power capacity of a specific region

    Parameters
    ----------
    cur: sqlite cursor
    region_name: str
        name of region to serach for

    Returns
    -------
    power: dictionary
        "dictionary with key=government and
        value=timeseries list of installed capacity"
    """
    parentid = cur.exectue('SELECT agentid FROM agententry WHERE '
                           'Prototype LIKE "%' + region_name + '%" '
                           'AND Kind = "Inst"').fetchone()

    entry_exit = cur.execute('SELECT max(value), timeseriespower.agentid, '
                             'parentid, entrytime, entertime + lifetime'
                             ' FROM agententry '
                             'INNER JOIN timeseriespower '
                             'ON agententry.agentid = timeseriespower.agentid '
                             'GROUP BY timeseriespower.agentid '
                             'WHERE parentid = %i' % parentid[0]).fetchall()


def deployments(cur):
    """Gets dictionary of reactors deployed over time
    by calling reactor_deployments

    Parameters
    ----------
    cur: sqlite cursor
        sqlite cursor

    Returns
    ------
    deployment_government: dictionary
        "dictionary with key=government, and
        value=timeseries list of number of reactors"
    """
    init_year, init_month, duration, timestep = simulation_timesteps(cur)
    insts = institutions(cur)

    # get power cap values
    entry = cur.execute('SELECT max(value), timeseriespower.agentid, '
                        'parentid, entertime FROM agententry '
                        'INNER JOIN timeseriespower '
                        'ON agententry.agentid = timeseriespower.agentid '
                        'GROUP BY timeseriespower.agentid').fetchall()

    exit_step = cur.execute('SELECT max(value), timeseriespower.agentid, '
                            'parentid, exittime FROM agentexit '
                            'INNER JOIN timeseriespower '
                            'ON agentexit.agentid = timeseriespower.agentid'
                            ' INNER JOIN agententry '
                            'ON agentexit.agentid = agententry.agentid '
                            'GROUP BY timeseriespower.agentid').fetchall()
    return reactor_deployments(insts, timestep, entry, exit_step)


def fuel_usage_timeseries(cur, fuels, is_cum=True):
    """Calculates total fuel usage over time

    Parameters
    ----------
    cur: sqlite cursor
        sqlite cursor
    fuels: list
        list of fuel commodity names (eg. uox, mox) as string
        to consider in fuel usage.
    is_cum: bool
        gets cumulative timeseris if True, monthly value if False

    Returns
    -------
    fuel_usage: dictionary
        dictionary with "key=fuel (from fuels),
        value=timeseries list of fuel amount [kg]"
    """
    fuel_usage = collections.OrderedDict()
    init_year, init_month, duration, timestep = simulation_timesteps(cur)
    for fuel in fuels:
        temporary_fuels = [fuel]
        fuel_quantity = cur.execute(exec_string(temporary_fuels, 'commodity',
                                                'time, sum(quantity)') +
                                    ' GROUP BY time').fetchall()
        quantity_timeseries = []
        try:
            if is_cum:
                quantity_timeseries = timeseries_cum(
                    fuel_quantity, duration, True)
            else:
                quantity_timeseries = timeseries(
                    fuel_quantity, duration, True)
            fuel_usage[fuel] = quantity_timeseries
        except KeyError:
            print(str(fuel) + ' has not been used.')

    return fuel_usage


def nat_u_timeseries(cur, is_cum=True):
    """Finds natural uranium supply from source
        Since currently the source supplies all its capacity,
        the timeseriesenrichmentfeed is used.

    Parameters
    ----------
    cur: sqlite cursor
        sqlite cursor
    is_cum: bool
        gets cumulative timeseris if True, monthly value if False

    Returns
    -------
    timeseries: function
        calls a function that returns timeseries list of natural U
        demand from enrichment [MTHM]
    """
    init_year, init_month, duration, timestep = simulation_timesteps(cur)

    # Get Nat U feed to enrichment from timeseriesenrichmentfeed
    feed = cur.execute('SELECT time, sum(value) '
                       'FROM timeseriesenrichmentfeed '
                       'GROUP BY time').fetchall()
    if is_cum:
        return timeseries_cum(feed, duration, True)
    else:
        return timeseries(feed, duration, True)


def trade_timeseries(cur, sender, receiver,
                     is_prototype, do_isotopic,
                     is_cum=True):
    """Returns trade timeseries between two prototypes' or facilities
    with or without isotopics

    Parameters
    ----------
    cur: sqlite cursor
        sqlite cursor
    sender: str
        name of sender as facility type or prototype name
    receiver: str
        name of receiver as facility type or prototype name
    is_prototype: bool
        if True, search sender and receiver as prototype,
        if False, as facility type from spec.
    do_isotopic: bool
        if True, perform isotopics (takes significantly longer)
    is_cum: bool
        gets cumulative timeseris if True, monthly value if False

    Returns:
    --------
    trades: dictionary
        if do_isotopic:
            dictionary with "key=isotope, and
                        value=timeseries list
                        of mass traded between
                        two prototypes"
        else:
            dictionary with "key=string, sender to receiver,
                        value=timeseries list of mass traded
                        between two prototypes"

    """
    init_year, init_month, duration, timestep = simulation_timesteps(cur)
    isotope_timeseries = collections.defaultdict(list)
    trades = collections.defaultdict()

    if is_prototype:
        sender_id = prototype_id(cur, sender)
        receiver_id = prototype_id(cur, receiver)
    else:
        sender_id = agent_ids(cur, sender)
        receiver_id = agent_ids(cur, receiver)

    if do_isotopic:
        trade = cur.execute('SELECT time, sum(quantity)*massfrac, nucid '
                            'FROM transactions INNER JOIN resources ON '
                            'resources.resourceid = transactions.resourceid '
                            'LEFT OUTER JOIN compositions '
                            'ON compositions.qualid = resources.qualid '
                            'WHERE (senderid = ' +
                            ' OR senderid = '.join(sender_id) +
                            ') AND (receiverid = ' +
                            ' OR receiverid = '.join(receiver_id) +
                            ') GROUP BY time, nucid').fetchall()
    else:
        trade = cur.execute('SELECT time, sum(quantity), qualid '
                            'FROM transactions INNER JOIN resources ON '
                            'resources.resourceid = transactions.resourceid'
                            ' WHERE (senderid = ' +
                            ' OR senderid = '.join(sender_id) +
                            ') AND (receiverid = ' +
                            ' OR receiverid = '.join(receiver_id) +
                            ') GROUP BY time').fetchall(
        )
    if do_isotopic:
        for time, amount, nucid in trade:
            isotope_timeseries[nucname.name(nucid)].append((time, amount))
        for key in isotope_timeseries:
            if is_cum:
                isotope_timeseries[key] = timeseries_cum(
                    isotope_timeseries[key], duration, True)
            else:
                isotope_timeseries[key] = timeseries(
                    isotope_timeseries[key], duration, True)
        return isotope_timeseries
    else:
        key_name = str(sender)[:5] + ' to ' + str(receiver)[:5]
        if is_cum:
            trades[key_name] = timeseries_cum(trade, duration, True)
        else:
            trades[key_name] = timeseries(trade, duration, True)
        return trades


def final_stockpile(cur, facility):
    """get final stockpile in a fuel facility

    Parameters
    ----------
    cur: sqlite cursor
        sqlite cursor
    facility: str
        name of facility

    Returns
    -------
    mthm_stockpile: str
        MTHM value of stockpile
    """
    agentid = agent_ids(cur, facility)
    mthm_stockpile = ''
    for agent in agentid:
        count = 1
        name = cur.execute('SELECT prototype FROM agententry'
                           'WHERE agentid = ' + str(agent)).fetchone()

        mthm_stockpile += 'The Stockpile in ' + str(name[0]) + ' : \n \n'
        stkpile = cur.execute('SELECT sum(quantity), inventoryname, qualid'
                              ' FROM agentstateinventories'
                              ' INNER JOIN resources'
                              ' ON resources.resourceid'
                              ' = agentstateinventories.resourceid'
                              ' WHERE agentstateinventories.agentid'
                              ' = """ + str(agent) + """ GROUP BY'
                              ' inventoryname').fetchall()
        for stream in stkpile:
            masses = cur.execute('SELECT qualid, nucid, massfrac '
                                 'FROM compositions '
                                 'WHERE qualid = ' +
                                 str(stream['qualid'])).fetchall()

            mthm_stockpile += ('Stream ' + str(count) +
                               ' Total = ' + str(stream['sum(quantity)']) +
                               ' kg \n')
            for isotope in masses:
                mthm_stockpile += (str(isotope['nucid']) + ' = ' +
                                   str(isotope['massfrac'] *
                                       stream['sum(quantity)']) +
                                   ' kg \n')
            mthm_stockpile += '\n'
            count += 1
        mthm_stockpile += '\n'
    mthm_stockpile += '\n'

    return mthm_stockpile


def fuel_into_reactors(cur, is_cum=True):
    """Finds timeseries of mass of fuel received by reactors

    Parameters
    ----------
    cur: sqlite cursor
        sqlite cursor
    is_cum: bool
        gets cumulative timeseris if True, monthly value if False

    Returns
    -------
    timeseries list of fuel into reactors [tons]
    """
    init_year, init_month, duration, timestep = simulation_timesteps(cur)
    fuel = cur.execute('SELECT time, sum(quantity) FROM transactions '
                       'INNER JOIN resources ON '
                       'resources.resourceid = transactions.resourceid '
                       'INNER JOIN agententry ON '
                       'transactions.receiverid = agententry.agentid '
                       'WHERE spec LIKE "%Reactor%" '
                       'GROUP BY time').fetchall()

    if is_cum:
        return timeseries_cum(fuel, duration, True)
    else:
        return timeseries(fuel, duration, True)


def u_util_calc(cur):
    """Returns fuel utilization factor of fuel cycle

    Parameters
    ----------
    cur: sqlite cursor
        sqlite cursor

    Returns
    -------
    u_util_timeseries: numpy array
        Timeseries of Uranium utilization factor
    Prints simulation average Uranium Utilization
    """
    # timeseries of natural uranium
    u_supply_timeseries = np.array(nat_u_timeseries(cur))

    # timeseries of fuel into reactors
    fuel_usage = np.array(fuel_into_reactors(cur))

    # timeseries of Uranium utilization
    u_util_timeseries = np.nan_to_num(fuel_usage / u_supply_timeseries)
    print('The Average Fuel Utilization Factor is: ')
    print(sum(u_util_timeseries) / len(u_util_timeseries))

    return u_util_timeseries


def plot_uranium_utilization(cur):
    """Plots uranium utilization factor of fuel cycle

    Parameters
    ----------
    cur: sqlite cursor
        sqlite cursor

    Returns
    -------
    none
    """

    u_util_timeseries = u_util_calc(cur)
    plt.plot(u_util_timeseries, label='Uranium utilization')
    plt.xlabel('time [months]')
    plt.ylabel('Uranium Utilization')
    plt.legend()
    plt.show()


def commodity_origin(cur, commodity, prototypes, is_cum=True):
    """Returns dict of where a commodity is from

    Parameters
    ----------
    cur: sqlite cursor
        sqlite cursor
    commodity: str
        name of commodity
    prototypes: list
        list of prototypes that provide the commodity

    Returns
    -------
    prototype_trades: dictionary
        "dictionary with key=prototype name, and
        value=timeseries list of commodity sent from prototypes"
    """
    init_year, init_month, duration, timestep = simulation_timesteps(cur)
    query = ('SELECT time, sum(quantity) FROM transactions '
             'INNER JOIN resources ON resources.resourceid = '
             'transactions.resourceid WHERE commodity = "' +
             str(commodity) + '" AND senderid '
             '= 9999 GROUP BY time')
    prototype_trades = collections.OrderedDict()
    for agent in prototypes:
        agent_id = prototype_id(cur, agent)
        from_agent = cur.execute(query.replace(
            '9999', ' OR senderid = '.join(agent_id))).fetchall()
        if is_cum:
            prototype_trades[agent] = timeseries_cum(
                from_agent, duration, True)
        else:
            prototype_trades[agent] = timeseries(from_agent, duration, True)
    return prototype_trades


def commodity_per_institution(cur, commodity, timestep=10000):
    """Outputs outflux of commodity per institution
        before timestep

    Parameters
    ----------
    cur: sqlite cursor
        sqlite cursor
    commodity: str
        commodity to search for

    Returns
    -------
    institution_output: dictionary
        key = institution
        value = timeseries list of outflux of commodity
    """

    insts = institutions(cur)
    institution_output = collections.OrderedDict()
    for inst in insts:
        inst_id = inst[1]
        inst_name = inst[0]
        facilities = cur.execute('SELECT agentid FROM agententry '
                                 'WHERE parentid = ' + str(inst_id)).fetchall()
        facilities_collected = []
        for fac in facilities:
            facilities_collected.append(fac[0])
        query = exec_string(facilities_collected, 'senderid', 'sum(quantity)')
        query += ' AND commodity = "' + commodity + \
            '" and time < ' + str(timestep)
        institution_output[inst_name] = cur.execute(query).fetchone()[0]

    return institution_output


def waste_mass_series(isotopes, mass_timeseries, duration):
    """Given an isotope, mass and time list, creates a dictionary
       With key as isotope and time series of the isotope mass.

    Parameters
    ----------
    isotopes: list
        list with all the isotopes from resources table
    mass_timeseries: list
        a list of lists.  each outer list corresponds to a different isotope
        and contains tuples in the form (time,mass)
        for the isotope transaction.
    duration: integer
        simulation duration

    Returns
    -------
    waste_mass: dictionary
        dictionary with "key=isotope, and
        value=mass timeseries of each unique isotope"   """
    waste_mass = {}
    for isotope in isotopes:
        postion = [i for i, x in enumerate(isotopes) if x == isotope][0]
        mass = [item[1] for item in mass_timeseries[postion]]
        waste_mass[isotope] = mass
    return waste_mass


def waste_timeseries(isotopes, mass_timeseries, duration):
    """Given an isotope, mass and time list, creates a dictionary
       With key as isotope and time series of the isotope mass.

    Parameters
    ----------
    isotopes: list
        list with all the isotopes from resources table
    mass_timeseries: list
        a list of lists.  each outer list corresponds to a different isotope
        and contains tuples in the form
        (time,mass) for the isotope transaction.
    duration: integer
        simulation duration

    Returns
    -------
    waste_time: dictionary
        dictionary with "key=isotope, and
        value=mass timeseries of each unique isotope"   """
    waste_time = {}
    for isotope in isotopes:
        postion = [i for i, x in enumerate(isotopes) if x == isotope][0]
        time = [item[0] for item in mass_timeseries[postion]]
        waste_time[isotope] = time
    return waste_time


def capacity_calc(insts, timestep, entry_exit):
    """Adds and subtracts capacity over time for plotting

    Parameters
    ----------
    insts: list
        list of insts (countries)
    timestep: np.linspace
        list of timestep from 0 to simulation time
    entry_exit: list
        power_cap, agentid, parentid, entertime, exittime
        of all entered reactors

    Returns
    -------
    power: dictionary
        "dictionary with key=government, and
        value=timeseries list capacity"
    """
    power = collections.OrderedDict()
    for inst in insts:
        capacity = []
        cap = 0
        for t in timestep:
            for agent in entry_exit:
                if (agent['entertime'] == t and
                        agent['parentid'] == inst['agentid']):
                    cap += agent['max(value)'] * 0.001
                if (agent['entertime + lifetime'] == t and
                        agent['parentid'] == inst['agentid']):
                    cap -= agent['max(value)'] * 0.001
            capacity.append(cap)
        power[inst['prototype']] = np.asarray(capacity)

    return power


def reactor_deployments(insts, timestep, entry, exit_step):
    """Adds and subtracts number of reactors deployed over time
    for plotting

    Parameters
    ----------
    insts: list
        list of insts (countries)
    timestep: np.linspace
        list of timestep from 0 to simulation time
    entry: list
        power_cap, agentid, parentid, entertime
        of all entered reactors

    exit_step: list
        power_cap, agentid, parenitd, exittime
        of all decommissioned reactors

    Returns
    -------
    deployment: dictionary
        "dictionary with key=government, and
        value=timeseries number of reactors"
    """
    deployment = collections.OrderedDict()
    for inst in insts:
        num_reactors = []
        count = 0
        for t in timestep:
            for enter in entry:
                if (enter['entertime'] == t and
                        enter['parentid'] == inst['agentid']):
                    count += 1
            for dec in exit_step:
                if (dec['exittime'] == t and
                        dec['parentid'] == inst['agentid']):
                    count -= 1
            num_reactors.append(count)
        deployment[inst['prototype']] = np.asarray(num_reactors)

    return deployment


def multiple_line_plots(dictionary, timestep,
                        xlabel, ylabel, title,
                        outputname, init_year):
    """Creates multiple line plots of timestep vs dictionary

    Parameters
    ----------
    dictionary: dictionary
        dictionary with "key=description of timestep, and
        value=list of timestep progressions"
    timestep: numpy linspace
        timestep of simulation
    xlabel: str
        xlabel of plot
    ylabel: str
        ylabel of plot
    title: str
        title of plot
    init_year: int
        initial year of simulation

    Returns
    -------
    plot: plot
        multiple line plots
    """
    # set different colors for each bar
    color_index = 0
    # for every country, create bar chart with different color
    for key in dictionary:
        # label is the name of the nuclide (converted from ZZAAA0000 format)
        if isinstance(key, str) is True:
            label = key.replace('_government', '')
        else:
            label = str(key)

        plt.plot(timestep_to_years(init_year, timestep),
                 dictionary[key],
                 label=label)
        color_index += 1
        if sum(sum(dictionary[k]) for k in dictionary) > 1000:
            ax = plt.gca()
            ax.get_yaxis().set_major_formatter(
                plt.FuncFormatter(lambda x, loc: "{:,}".format(int(x))))
        plt.ylabel(ylabel)
        plt.title(title)
        plt.xlabel(xlabel)
        plt.legend(loc=(1.0, 0), prop={'size': 10})
        plt.grid(True)
        plt.savefig(label + '_' + outputname + '.png',
                    format='png',
                    bbox_inches='tight')
        plt.close()


def combined_line_plot(dictionary, timestep,
                       xlabel, ylabel, title,
                       outputname, init_year):
    """Creates a combined line plot of timestep vs dictionary

    Parameters
    ----------
    dictionary: dictionary
        dictionary with "key=description of timestep, and
        value=list of timestep progressions"
    timestep: numpy linspace
        timestep of simulation
    xlabel: str
        xlabel of plot
    ylabel: str
        ylabel of plot
    title: str
        title of plot
    init_year: int
        initial year of simulation

    Returns
    -------
    plot: plot
        produces a combined line plot
    """
    # set different colors for each bar
    color_index = 0
    plt.figure()
    # for every country, create bar chart with different color
    for key in dictionary:
        # label is the name of the nuclide (converted from ZZAAA0000 format)
        if isinstance(key, str) is True:
            label = key.replace('_government', '')
        else:
            label = str(key)

        plt.plot(timestep_to_years(init_year, timestep),
                 dictionary[key],
                 label=label,
                 color=cm.viridis(float(color_index) / len(dictionary)))
        color_index += 1

    if sum(sum(dictionary[k]) for k in dictionary) > 1000:
        ax = plt.gca()
        ax.get_yaxis().set_major_formatter(
            plt.FuncFormatter(lambda x, loc: "{:,}".format(int(x))))
    plt.ylabel(ylabel)
    plt.title(title)
    plt.xlabel(xlabel)
    plt.legend(loc=(1.0, 0), prop={'size': 10})
    plt.grid(True)
    plt.savefig(label + '_' + outputname + '.png',
                format='png',
                bbox_inches='tight')
    plt.close()


def double_axis_bar_line_plot(dictionary1, dictionary2, timestep,
                              xlabel, ylabel1, ylabel2,
                              title, outputname, init_year):
    """Creates a double-axis plot of timestep vs dictionary

    It is recommended that a non-cumulative timeseries is on dictionary1.

    Parameters
    ----------
    dictionary1: dictionary
        dictionary with "key=description of timestep, and
        value=list of timestep progressions"
    dictionary2: dictionary
        dictionary with "key=description of timestep, and
        value=list of timestep progressions"
    timestep: numpy linspace
        timestep of simulation
    xlabel: str
        xlabel of plot
    ylabel: str
        ylabel of plot
    title: str
        title of plot
    init_year: int
        initial year of simulation

    Returns
    -------
    plot:plot
        double-axis bar-line plot
    """
    # set different colors for each bar

    fig, ax1 = plt.subplots()
    # for every country, create bar chart with different color
    color1 = 'r'
    color2 = 'b'
    for key in dictionary1:
        # label is the name of the nuclide (converted from ZZAAA0000 format)
        if isinstance(key, str) is True:
            label = key.replace('_government', '')
        else:
            label = str(key)
        if sum(dictionary1[key]) == 0:
            print(label + ' has no values')
        else:
            ax1.bar(timestep_to_years(init_year, timestep),
                    dictionary1[key],
                    label=label,
                    color=color1)
    ax1.set_xlabel(xlabel)
    ax1.set_ylabel(ylabel1, color=color1)
    ax1.tick_params('y', colors=color1)
    if sum(sum(dictionary1[k]) for k in dictionary1) > 1000:
        ax1 = plt.gca()
        ax1.get_yaxis().set_major_formatter(
            plt.FuncFormatter(lambda x, loc: "{:,}".format(int(x))))
    ax2 = ax1.twinx()

    lines = ['-', '--', '-.', ':']
    linecycler = cycle(lines)
    for key in dictionary2:
        # label is the name of the nuclide (converted from ZZAAA0000 format)
        if isinstance(key, str) is True:
            label = key.replace('_government', '')
        else:
            label = str(key)

        if sum(dictionary2[key]) == 0:
            print(label + ' has no values')
        else:
            ax2.plot(timestep_to_years(init_year, timestep),
                     dictionary2[key],
                     label=label,
                     color=color2,
                     linestyle=next(linecycler))
    ax2.set_ylabel(ylabel2, color=color2)
    ax2.tick_params('y', colors=color2)

    if sum(sum(dictionary2[k]) for k in dictionary2) > 1000:
        ax2 = plt.gca()
        ax2.get_yaxis().set_major_formatter(
            plt.FuncFormatter(lambda x, loc: "{:,}".format(int(x))))

    plt.title(title)
    plt.grid(True)
    plt.savefig(label + '_' + outputname + '.png',
                format='png',
                bbox_inches='tight')
    plt.close()


def double_axis_line_line_plot(dictionary1, dictionary2, timestep,
                               xlabel, ylabel1, ylabel2,
                               title, outputname, init_year):
    """Creates a double-axis plot of timestep vs dictionary

    Parameters
    ----------
    dictionary1: dictionary
        dictionary with "key=description of timestep, and
        value=list of timestep progressions"
    dictionary2: dictionary
        dictionary with "key=description of timestep, and
        value=list of timestep progressions"
    timestep: numpy linspace
        timestep of simulation
    xlabel: str
        xlabel of plot
    ylabel: str
        ylabel of plot
    title: str
        title of plot
    init_year: int
        initial year of simulation

    Returns
    -------
    plot: plot
        double-axis plot
    """
    # set different colors for each bar
    lines = ['-', '--', '-.', ':']
    linecycler = cycle(lines)
    fig, ax1 = plt.subplots()
    top = True
    color1 = 'r'
    color2 = 'b'
    # for every country, create bar chart with different color
    for key in dictionary1:
        # label is the name of the nuclide (converted from ZZAAA0000 format)
        if isinstance(key, str) is True:
            label = key.replace('_government', '')
        else:
            label = str(key)
        if top:
            lns = ax1.plot(timestep_to_years(init_year, timestep),
                           dictionary1[key],
                           label=label,
                           color=color1,
                           linestyle=next(linecycler))
            top = False
        else:
            lns += ax1.plot(timestep_to_years(init_year, timestep),
                            dictionary1[key],
                            label=label,
                            color=color1,
                            linestyle=next(linecycler))
    ax1.set_xlabel(xlabel)
    ax1.set_ylabel(ylabel1, color=color1)
    ax1.tick_params('y', colors=color1)
    if sum(sum(dictionary1[k]) for k in dictionary1) > 1000:
        ax1 = plt.gca()
        ax1.get_yaxis().set_major_formatter(
            plt.FuncFormatter(lambda x, loc: "{:,}".format(int(x))))
    ax2 = ax1.twinx()

    linecycler = cycle(lines)

    for key in dictionary2:
        # label is the name of the nuclide (converted from ZZAAA0000 format)
        if isinstance(key, str) is True:
            label = key.replace('_government', '')
        else:
            label = str(key)

        lns += ax2.plot(timestep_to_years(init_year, timestep),
                        dictionary2[key],
                        label=label,
                        color=color2,
                        linestyle=next(linecycler))
    ax2.set_ylabel(ylabel2, color=color2)
    ax2.tick_params('y', colors=color2)

    if sum(sum(dictionary2[k]) for k in dictionary2) > 1000:
        ax2 = plt.gca()
        ax2.get_yaxis().set_major_formatter(
            plt.FuncFormatter(lambda x, loc: "{:,}".format(int(x))))

    plt.title(title)
    labs = [l.get_label() for l in lns]
    plt.legend(lns, labs, loc=0, prop={'size': 10})
    plt.grid(True)
    plt.savefig(label + '_' + outputname + '.png',
                format='png',
                bbox_inches='tight')
    plt.close()


def stacked_bar_chart(dictionary, timestep,
                      xlabel, ylabel, title,
                      outputname, init_year):
    """Creates stacked bar chart of timstep vs dictionary

    Parameters
    ----------
    dictionary: dictionary
        dictionary with value: timeseries data
    timestep: numpy linspace
        list of timestep (x axis)
    xlabel: str
        xlabel of plot
    ylabel: str
        ylabel of plot
    title: str
        title of plot
    init_year: int
        simulation start year

    Returns
    -------
    plot : plot
        plot of stacked bar chart of timstep vs dictionary
    """
    # set different colors for each bar
    color_index = 0
    top_index = True
    prev = np.zeros(1)
    plots = []
    # for every country, create bar chart with different color
    for key in dictionary:
        if isinstance(key, str) is True:
            label = key.replace('_government', '')
        else:
            label = str(key)
        # very first country does not have a 'bottom' argument
        if sum(dictionary[key]) == 0:
            print(label + ' has no values')
        elif top_index is True:
            plot = plt.bar(x=timestep_to_years(init_year, timestep),
                           height=dictionary[key],
                           width=0.5,
                           color=cm.viridis(
                float(color_index) / len(dictionary)),
                edgecolor='none',
                label=label)
            prev = dictionary[key]
            top_index = False
            plots.append(plot)

        # All curves except the first have a 'bottom'
        # defined by the previous curve
        else:
            plot = plt.bar(x=timestep_to_years(init_year, timestep),
                           height=dictionary[key],
                           width=0.5,
                           color=cm.viridis(
                float(color_index) / len(dictionary)),
                edgecolor='none',
                bottom=prev,
                label=label)
            prev = np.add(prev, dictionary[key])
            plots.append(plot)

        color_index += 1

    # plot
    if sum(sum(dictionary[k]) for k in dictionary) > 1000:
        ax = plt.gca()
        ax.get_yaxis().set_major_formatter(
            plt.FuncFormatter(lambda x, loc: "{:,}".format(int(x))))
    plt.ylabel(ylabel)
    plt.title(title)
    plt.xlabel(xlabel)
    axes = plt.gca()
    if len(dictionary) > 1:
        plt.legend(loc=(1.0, 0))
    plt.grid(True)
    plt.savefig(outputname + '.png', format='png', bbox_inches='tight')
    plt.close()


def plot_power(cur):
    """Gets capacity vs time for every country
        in stacked bar chart.

    Parameters
    ----------
    cur: sqlite cursor
        sqlite cursor

    Returns
    -------
    """
    init_year, init_month, duration, timestep = simulation_timesteps(cur)
    power = power_capacity(cur)
    stacked_bar_chart(power, timestep,
                      'Years', 'Net_Capacity [GWe]',
                      'Net Capacity vs Time',
                      'power_plot', init_year)

    deploys = deployments(cur)
    stacked_bar_chart(deploys, timestep,
                      'Years', 'Number of Reactors',
                      'Number of Reactors vs Time',
                      'num_plot', init_year)


def plot_in_out_flux(cur, facility, influx_bool,
                     title, is_cum=False, is_tot=False):
    """Plots timeseries influx/ outflux from facility name in kg.

    Parameters
    ---------
    cur: sqlite cursor
        sqlite cursor
    facility: str
        facility name
    influx_bool: bool
        if true, calculates influx,
        if false, calculates outflux
    title: str
        title of the multi line plot
    outputname: str
        filename of the multi line plot file
    is_cum: Boolean:
        true: add isotope masses over time
        false: do not add isotope masses at each timestep

    Returns
    -------
    plot : plot
        plot of in flux of isotopes from facility
    """

    agentids = prototype_id(cur, facility)

    if influx_bool is True:
        resources = cur.execute(exec_string(agentids,
                                            'transactions.receiverId',
                                            'time, sum(quantity), '
                                            'qualid') +
                                ' GROUP BY time, qualid').fetchall()
    else:
        resources = cur.execute(exec_string(agentids,
                                            'transactions.senderId',
                                            'time, sum(quantity), '
                                            'qualid') +
                                ' GROUP BY time, qualid').fetchall()

    compositions = cur.execute('SELECT qualid, nucid, massfrac '
                               'FROM compositions').fetchall()

    init_year, init_month, duration, timestep = simulation_timesteps(cur)

    transactions = isotope_transactions(resources, compositions)

    time_mass = []
    time_waste = {}
    for key in transactions.keys():

        time_mass.append(transactions[key])
        time_waste[key] = transactions[key]

    waste_mass = waste_mass_series(transactions.keys(),
                                   time_mass,
                                   duration)

    if not is_cum and not is_tot:
        keys = []
        for key in waste_mass.keys():
            keys.append(key)

        for element in range(len(keys)):
            time_and_mass = np.array(time_waste[keys[element]])
            time = [item[0] for item in time_and_mass]
            mass = [item[1] for item in time_and_mass]
            plt.plot(time, mass, linestyle=' ', marker='.',
                     markersize=1, label=nucname.name(keys[0]))

        plt.legend(loc='upper left')
        plt.title(title)
        plt.xlabel('time [months]')
        plt.ylabel('mass [kg]')
        plt.xlim(left=0.0)
        plt.ylim(bottom=0.0)
        plt.show()

    elif is_cum and not is_tot:
        value = 0
        keys = []
        for key in waste_mass.keys():
            keys.append(key)

        for element in range(len(waste_mass.keys())):
            placeholder = []
            value = 0
            key = keys[element]

            for index in range(len(waste_mass[key])):
                value += waste_mass[key][index]
                placeholder.append(value)
            waste_mass[key] = placeholder

        times = []
        nuclides = []
        masstime = {}
        for element in range(len(keys)):
            time_and_mass = np.array(time_waste[keys[element]])
            time = [item[0] for item in time_and_mass]
            mass = [item[1] for item in time_and_mass]
            nuclide = nucname.name(keys[element])
            mass_cum = np.cumsum(mass)
            times.append(time)
            nuclides.append(str(nuclide))
            masstime[nucname.name(keys[element])] = mass_cum
        mass_sort = sorted(
            masstime.items(), key=lambda e: e[1][-1], reverse=True)
        nuclides = [item[0] for item in mass_sort]
        masses = [item[1] for item in mass_sort]
        plt.stackplot(times[0], masses, labels=nuclides)
        plt.legend(loc='upper left')
        plt.title(title)
        plt.xlabel('time [months]')
        plt.ylabel('mass [kg]')
        plt.xlim(left=0.0)
        plt.ylim(bottom=0.0)
        plt.show()

    elif not is_cum and is_tot:
        keys = []
        for key in waste_mass.keys():
            keys.append(key)

        total_mass = np.zeros(len(waste_mass[keys[0]]))
        for element in range(len(keys)):
            for index in range(len(waste_mass[keys[0]])):
                total_mass[index] += waste_mass[keys[element]][index]

        total_mass[total_mass == 0] = np.nan
        plt.plot(total_mass, linestyle=' ', marker='.', markersize=1)
        plt.title(title)
        plt.xlabel('time [months]')
        plt.ylabel('mass [kg]')
        plt.xlim(left=0.0)
        plt.ylim(bottom=0.0)
        plt.show()

    elif is_cum and is_tot:
        value = 0
        keys = []
        for key in waste_mass.keys():
            keys.append(key)

        times = []
        nuclides = []
        masstime = {}
        for element in range(len(keys)):
            time_and_mass = np.array(time_waste[keys[element]])
            time = [item[0] for item in time_and_mass]
            mass = [item[1] for item in time_and_mass]
            nuclide = nucname.name(keys[element])
            mass_cum = np.cumsum(mass)
            times.append(time)
            nuclides.append(str(nuclide))
            masstime[nucname.name(keys[element])] = mass_cum
        mass_sort = sorted(
            masstime.items(), key=lambda e: e[1][-1], reverse=True)
        nuclides = [item[0] for item in mass_sort]
        masses = [item[1] for item in mass_sort]
        plt.stackplot(times[0], masses, labels=nuclides)
        plt.legend(loc='upper left')
        plt.title(title)
        plt.xlabel('time [months]')
        plt.ylabel('mass [kg]')
        plt.xlim(left=0.0)
        plt.ylim(bottom=0.0)
        plt.show()


def entered_power(cur):
    """Returns dictionary of power entered into simulation.

    Parameters
    ---------
    cur: sqlite cursor
        sqlite cursor

    Returns
    -------
    power: dictionary
        key: 'power'
        value: timeseries of power entered (non-cumulative)
    """
    power = {}
    entered = cur.execute('SELECT entertime, max(value) FROM '
                          'agententry INNER JOIN timeseriespower '
                          'ON agententry.agentid = timeseriespower.agentid '
                          'WHERE spec LIKE "%reactor%" '
                          'GROUP BY agententry.agentid').fetchall()
    init_year, init_month, duration, timestep = simulation_timesteps(cur)
    power['power'] = timeseries(entered, duration, False)
    return power


def source_throughput(cur, duration, frac_prod, frac_tail):
    """Calculates throughput required for nat_u source before enrichment
    by calculating the average mass of fuel gone into reactors over
    simulation. Assuming natural uranium is put as feed

    Parameters
    ----------
    cur: sqlite cursor
        sqlite cursor
    duration: int
        duration of simulation
    frac_prod: float
        mass fraction of U235 in fuel after enrichment in decimals
    frac_tail: float
        mass fraction of U235 in tailings after enrichment in decimals

    Returns
    -------
    throughput: float
        appropriate nat_u throughput for source
    """
    avg_fuel_used = fuel_into_reactors(cur)[-1] * 1000 / duration
    feed_factor = (frac_prod - frac_tail) / (0.00711 - frac_tail)
    print('Throughput should be at least: ' +
          str(feed_factor * avg_fuel_used) + ' [kg]')
    return feed_factor * avg_fuel_used


def plot_in_flux_cumulative(
        cur,
        facility,
        title):
    """Plots timeseries influx/ outflux from facility name in kg.

    Parameters
    ----------
    cur: sqlite cursor
        sqlite cursor
    facility: str
        facility name
    influx_bool: bool
        if true, calculates influx,
        if false, calculates outflux
    title: str
        title of the multi line plot
    outputname: str
        filename of the multi line plot file
    is_cum: Boolean:
        true: add isotope masses over time
        false: do not add isotope masses at each timestep

    Returns
    -------
    """

    masstime = cumulative_mass_timeseries(cur, facility, flux='in')[0]
    times = cumulative_mass_timeseries(cur, facility, flux='in')[1]
    mass_sort = sorted(masstime.items(), key=lambda e: e[
                       1][-1], reverse=True)
    nuclides = [item[0] for item in mass_sort]
    masses = [item[1] for item in mass_sort]
    plt.stackplot(times[0], masses, labels=nuclides)
    plt.legend(loc='upper left')
    plt.title(title)
    plt.xlabel('time [months]')
    plt.ylabel('mass [kg]')
    plt.xlim(left=0.0)
    plt.ylim(bottom=0.0)
    plt.show()


def plot_out_flux_cumulative(
        cur,
        facility,
        title):
    """Plots timeseries influx/ outflux from facility name in kg.

    Parameters:
    ----------
    cur: sqlite cursor
        sqlite cursor
    facility: str
        facility name
    influx_bool: bool
        if true, calculates influx,
        if false, calculates outflux
    title: str
        title of the multi line plot
    outputname: str
        filename of the multi line plot file
    is_cum: Boolean:
        true: add isotope masses over time
        false: do not add isotope masses at each timestep

    Returns:
    --------
    """

    masses = cumulative_mass_timeseries(cur, facility, flux='out')
    masstime = masses[0]
    times = masses[1]

    mass_sort = sorted(masstime.items(), key=lambda e: e[
                       1][-1], reverse=True)
    nuclides = [item[0] for item in mass_sort]
    masses = [item[1] for item in mass_sort]
    plt.stackplot(times[0], masses, labels=nuclides)
    plt.legend(loc='upper left')
    plt.title(title)
    plt.xlabel('time [months]')
    plt.ylabel('mass [kg]')
    plt.xlim(left=0.0)
    plt.ylim(bottom=0.0)
    plt.show()


def plot_in_flux_basic(
        cur,
        facility,
        title):
    """Plots timeseries influx/ outflux from facility name in kg.

    Parameters
    ----------
    cur: sqlite cursor
        sqlite cursor
    facility: str
        facility name
    influx_bool: bool
        if true, calculates influx,
        if false, calculates outflux
    title: str
        title of the multi line plot
    outputname: str
        filename of the multi line plot file
    is_cum: Boolean:
        true: add isotope masses over time
        false: do not add isotope masses at each timestep

    Returns
    -------
    """
    masstime = mass_timeseries(cur, facility, flux='in')[0]
    times = mass_timeseries(cur, facility, flux='in')[1]
    nuclides = [item[0] for item in masstime]
    masses = [item[1] for item in masstime]
    mass_sort = sorted(masstime.items(), key=lambda e: e[
        1][-1], reverse=True)
    nuclides = [item[0] for item in mass_sort]
    masses = [item[1] for item in mass_sort]
    for i in range(len(times)):
        plt.plot(times[i], masses[i], label=nuclides[i])
    plt.legend(loc='upper left')
    plt.title(title)
    plt.xlabel('time [months]')
    plt.ylabel('mass [kg]')
    plt.xlim(left=0.0)
    plt.ylim(bottom=0.0)
    plt.show()


def plot_out_flux_basic(
        cur,
        facility,
        title):
    """Plots timeseries influx/ outflux from facility name in kg.

    Parameters
    ----------
    cur: sqlite cursor
        sqlite cursor
    facility: str
        facility name
    influx_bool: bool
        if true, calculates influx,
        if false, calculates outflux
    title: str
        title of the multi line plot
    outputname: str
        filename of the multi line plot file
    is_cum: Boolean:
        true: add isotope masses over time
        false: do not add isotope masses at each timestep

    Returns
    -------
    plot : plot
        plot of out flux of isotopes
    """
    masstime = mass_timeseries(cur, facility, flux='out')[0]
    times = mass_timeseries(cur, facility, flux='out')[1]
    nuclides = [item[0] for item in masstime]
    masses = [item[1] for item in masstime]
    mass_sort = sorted(masstime.items(), key=lambda e: e[
        1][-1], reverse=True)
    nuclides = [item[0] for item in mass_sort]
    masses = [item[1] for item in mass_sort]
    for i in range(len(times)):
        plt.plot(times[i], masses[i], label=nuclides[i])
    plt.legend(loc='upper left')
    plt.title(title)
    plt.xlabel('time [months]')
    plt.ylabel('mass [kg]')
    plt.xlim(left=0.0)
    plt.ylim(bottom=0.0)
    plt.show()


def plot_net_flux(
        cur,
        facility,
        title):
    """Plots net flux of all isotopes over the duration of the simulation.
    Parameters
    ----------
    cur : sqlite cursor
        sqlite cursor
    facility : str
        name of facility
    title : str
        title of plot
    Returns
    -------
    plot : plot
        plot of net flux of isotopes
    """
    masstime_in = mass_timeseries(cur, facility, flux='in')[0]
    times_in = mass_timeseries(cur, facility, flux='in')[1]
    masstime_out = mass_timeseries(cur, facility, flux='out')[0]
    times_out = mass_timeseries(cur, facility, flux='out')[1]
    mass_sort_in = sorted(masstime_in.items(), key=lambda e: e[
        1][-1], reverse=True)
    mass_sort_out = sorted(masstime_out.items(), key=lambda e: e[
        1][-1], reverse=True)
    nuclides_in = [item[0] for item in mass_sort_in]
    masses_in = [item[1] for item in mass_sort_in]
    nuclides_out = [item[0] for item in mass_sort_out]
    masses_out = np.negative([item[1] for item in mass_sort_out])
    plt.stackplot(times_in[0], masses_in, labels=nuclides_in)
    plt.stackplot(times_out[0], masses_out, labels=nuclides_out)
    plt.legend(loc='upper left')
    plt.title(title)
    plt.xlabel('time [months]')
    plt.ylabel('mass [kg]')
    plt.xlim(left=0.0)
    plt.show()


def mass_timeseries(cur, facility, flux):
    """Returns dictionary of mass timeseries of each isotope at a facility.

    Parameters
    ----------
    cur : sqlite cursor
        sqlite cursor
    facility : str
        name of facility
    flux : str
        direction of flux
    Returns
    -------
    masstime : dict
        dictionary of isotopes and their mass series
    times : list
        list of times in the simulation
    """
    agentids = prototype_id(cur, facility)

    if flux == 'in':
        resources = cur.execute(exec_string(agentids,
                                            'transactions.receiverId',
                                            'time, sum(quantity), '
                                            'qualid') +
                                ' GROUP BY time, qualid').fetchall()
    else:
        resources = cur.execute(exec_string(agentids,
                                            'transactions.senderId',
                                            'time, sum(quantity), '
                                            'qualid') +
                                ' GROUP BY time, qualid').fetchall()

    compositions = cur.execute('SELECT qualid, nucid, massfrac '
                               'FROM compositions').fetchall()

    init_year, init_month, duration, timestep = simulation_timesteps(cur)

    transactions = isotope_transactions(resources, compositions)

    time_mass = []
    time_waste = {}
    for key in transactions.keys():

        time_mass.append(transactions[key])
        time_waste[key] = transactions[key]

    waste_mass = waste_mass_series(transactions.keys(),
                                   time_mass,
                                   duration)
    keys = []
    for key in waste_mass.keys():
        keys.append(key)

    times = []
    nuclides = []
    masstime = {}
    for element in range(len(keys)):
        time_and_mass = np.array(time_waste[keys[element]])
        time = [item[0] for item in time_and_mass]
        mass = [item[1] for item in time_and_mass]
        mass_per_time = Counter()
        for time, mass in time_and_mass:
            mass_per_time.update({time: mass})
        time = list(mass_per_time.keys())
        mass_val = list(mass_per_time.values())
        nuclide = nucname.name(keys[element])
        for j in np.arange(0, int(time[-1]+1)):
            if j not in time:
                time.insert(j, j)
                mass_val.insert(j, 0)
        times.append(time)
        nuclides.append(str(nuclide))
        masstime[nucname.name(keys[element])] = mass_val
    return masstime, times


def cumulative_mass_timeseries(cur, facility, flux):
    """Returns dictionary of the cumulative mass
       timeseries of each isotope at a facility.

    Parameters
    ----------
    cur : sqlite cursor
        sqlite cursor
    facility : str
        name of facility
    flux : str
        direction of flux
    Returns
    -------
    masstime : dict
        dictionary of isotopes and their mass series
    times : list
        list of times in the simulation
    """
    agentids = prototype_id(cur, facility)

    if flux == 'in':
        resources = cur.execute(exec_string(agentids,
                                            'transactions.receiverId',
                                            'time, sum(quantity), '
                                            'qualid') +
                                ' GROUP BY time, qualid').fetchall()
    else:
        resources = cur.execute(exec_string(agentids,
                                            'transactions.senderId',
                                            'time, sum(quantity), '
                                            'qualid') +
                                ' GROUP BY time, qualid').fetchall()

    compositions = cur.execute('SELECT qualid, nucid, massfrac '
                               'FROM compositions').fetchall()

    init_year, init_month, duration, timestep = simulation_timesteps(cur)

    transactions = isotope_transactions(resources, compositions)

    time_mass = []
    time_waste = {}
    for key in transactions.keys():

        time_mass.append(transactions[key])
        time_waste[key] = transactions[key]

    waste_mass = waste_mass_series(transactions.keys(),
                                   time_mass,
                                   duration)
    keys = []
    for key in waste_mass.keys():
        keys.append(key)

    times = []
    nuclides = []
    masstime = {}
    for element in range(len(keys)):
        time_and_mass = np.array(time_waste[keys[element]])
        time = [item[0] for item in time_and_mass]
        mass = [item[1] for item in time_and_mass]
        mass_per_time = Counter()
        for time, mass in time_and_mass:
            mass_per_time.update({time: mass})
        time = list(mass_per_time.keys())
        mass_val = list(mass_per_time.values())
        nuclide = nucname.name(keys[element])
        for j in np.arange(0, int(time[-1]+1)):
            if j not in time:
                time.insert(j, j)
                mass_val.insert(j, 0)
        mass_cum = list(np.cumsum(mass_val))
        times.append(time)
        nuclides.append(str(nuclide))
        masstime[nucname.name(keys[element])] = mass_cum
    return masstime, times


def plot_cumulative_swu(cur, facilities=[]):
    """Returns dictionary of swu timeseries for each enrichment plant

    Parameters
    ----------
    cur: sqlite cursor
        sqlite cursor
    facilities : list
        list of facilities to plot

    Returns
    -------
    swu_dict: dictionary
        dictionary with "key=Enrichment (facility number), and
        value=swu timeseries list"
    """
    swu_dict = {}
    agentid = agent_ids(cur, 'Enrichment')
    if len(facilities) != 0:
        agentid = facilities
    init_year, init_month, duration, timestep = simulation_timesteps(cur)

    for num in agentid:
        swu_data = cur.execute('SELECT time, value '
                               'FROM timeseriesenrichmentswu '
                               'WHERE agentid = ' + str(num)).fetchall()
        swu_timeseries = timeseries_cum(swu_data, duration, False)
        swu_dict['Enrichment_' + str(num)] = swu_timeseries

    keys = []
    for key in swu_dict.keys():
        keys.append(key)
    swu = []
    facilities = []
    swu_time = {}
    for element in range(len(keys)):
        swu_cum = np.array(swu_dict[keys[element]])
        facility = keys[element]
        swu.append(swu_cum)
        facilities.append(facility)
        swu_time[keys[element]] = swu_cum
    swu_sort = sorted(swu_time.items(), key=lambda e: e[
        1][-1], reverse=True)
    facilities = [item[0] for item in swu_sort]
    swus = [item[1] for item in swu_sort]
    times = np.arange(0, duration, 1)
    plt.stackplot(times, swus, labels=facilities)
    plt.legend(loc='upper left')
    plt.xlabel('Time [months]')
    plt.ylabel('SWU')
    plt.title('Cumulative SWU by Facility')
    plt.show()


def plot_swu(cur, facilities=[]):
    """Returns dictionary of swu timeseries for each enrichment plant

    Parameters
    ----------
    cur: sqlite cursor
        sqlite cursor
    facilities : list
        list of facilities to plot

    Returns
    -------
    swu_dict: dictionary
        dictionary with "key=Enrichment (facility number), and
        value=swu timeseries list"
    """
    swu_dict = {}
    if len(facilities) != 0:
        agentid = facilities
    agentid = agent_ids(cur, 'Enrichment')
    init_year, init_month, duration, timestep = simulation_timesteps(cur)

    for num in agentid:
        swu_data = cur.execute('SELECT time, value '
                               'FROM timeseriesenrichmentswu '
                               'WHERE agentid = ' + str(num)).fetchall()
        swu_timeseries = timeseries(swu_data, duration, False)
        swu_dict['Enrichment_' + str(num)] = swu_timeseries

    keys = []
    for key in swu_dict.keys():
        keys.append(key)
    swu = []
    facilities = []
    swu_time = {}
    for element in range(len(keys)):
        swu_list = np.array(swu_dict[keys[element]])
        facility = keys[element]
        swu.append(swu_list)
        facilities.append(facility)
        swu_time[keys[element]] = swu_list
    swu_sort = sorted(swu_time.items(), key=lambda e: e[
        1][-1], reverse=True)
    facilities = [item[0] for item in swu_sort]
    swus = [item[1] for item in swu_sort]
    times = np.arange(0, duration, 1)
    plt.stackplot(times, swus, labels=facilities)
    plt.legend(loc='upper left')
    plt.xlabel('Time [months]')
    plt.ylabel('SWU')
    plt.title('SWU by Facility')
    plt.show()


def plot_cumulative_power(cur, reactors):
    """Plots cumulative power of reactor fleet over the simulation duration.

    Parameters
    ----------
    cur : sqlite cursor
        sqlite cursor
    reactors : list
        list of reactors to plot
    Returns
    -------
    plot : plot
        plot of cumulative powers
    """
    power_dict = {}
    agentid = agent_ids(cur, 'Reactor')
    if len(reactors) != 0:
        agentid = reactors
    init_year, init_month, duration, timestep = simulation_timesteps(cur)

    for num in agentid:
        power_data = cur.execute('SELECT time, value '
                                 'FROM timeseriespower '
                                 'WHERE agentid = ' + str(num)).fetchall()
        power_timeseries = timeseries_cum(power_data, duration, False)
        power_dict['Reactor_' + str(num)] = power_timeseries

    keys = []
    for key in power_dict.keys():
        keys.append(key)
    power = []
    reactors = []
    power_time = {}
    for element in range(len(keys)):
        power_level = np.array(power_dict[keys[element]])
        reactor = keys[element]
        power.append(power_level)
        reactors.append(reactor)
        power_time[keys[element]] = power_level
    power_sort = sorted(power_time.items(), key=lambda e: e[
        1][-1], reverse=True)
    reactors = [item[0] for item in power_sort]
    powers = [item[1] for item in power_sort]
    times = np.arange(0, duration, 1)
    plt.stackplot(times, powers, labels=reactors)
    plt.legend(loc='upper left')
    plt.xlabel('Time [months]')
    plt.ylabel('Power [MWe]')
    plt.title('Power: cumulative')
    plt.show()


def plot_power_reactor(cur, reactors):
    """Plots power of reactor fleet over the simulation duration.

    Parameters
    ----------
    cur :  mlite cursor
        sqlite cursor
    reactors : list
        list of reactors to plot

    Returns
    -------
    plot : plot
        plot of reactor powers
    """
    power_dict = {}
    agentid = agent_ids(cur, 'Reactor')
    if len(reactors) != 0:
        agentid = reactors
    init_year, init_month, duration, timestep = simulation_timesteps(cur)

    for num in agentid:
        power_data = cur.execute('SELECT time, value '
                                 'FROM timeseriespower '
                                 'WHERE agentid = ' + str(num)).fetchall()
        power_timeseries = timeseries(power_data, duration, False)
        power_dict['Reactor_' + str(num)] = power_timeseries

    keys = []
    for key in power_dict.keys():
        keys.append(key)
    power = []
    reactors = []
    power_time = {}
    for element in range(len(keys)):
        power_list = np.array(power_dict[keys[element]])
        reactor = keys[element]
        power.append(power_list)
        reactors.append(reactor)
        power_time[keys[element]] = power_list
    power_sort = sorted(power_time.items(), key=lambda e: e[
        1][-1], reverse=True)
    reactors = [item[0] for item in power_sort]
    powers = [item[1] for item in power_sort]
    times = np.arange(0, duration, 1)
    plt.stackplot(times, powers, labels=reactors)
    plt.legend(loc='upper left')
    plt.xlabel('Time [months]')
    plt.ylabel('Power [MWe]')
    plt.title('Reactor Power')
    plt.show()


def powerseries_reactor(cur, reactors):
    """Returns power of reactor fleet over the simulation duration.

    Parameters
    ----------
    cur :  mlite cursor
        sqlite cursor
    reactors : list
        list of reactors to plot

    Returns
    -------
    power_dict : dict
        dictionary of reactor fleet powers
    """
    power_dict = {}
    agentid = agent_ids(cur, 'Reactor')
    if len(reactors) != 0:
        agentid = reactors
    init_year, init_month, duration, timestep = simulation_timesteps(cur)

    for num in agentid:
        power_data = cur.execute('SELECT time, value '
                                 'FROM timeseriespower '
                                 'WHERE agentid = ' + str(num)).fetchall()
        power_timeseries = timeseries(power_data, duration, False)
        power_dict['Reactor_' + str(num)] = power_timeseries
    return power_dict


def total_isotope_used(cur, facility):
    """Returns dictionary of total masses of isotopes mined

    Parameters
    ----------
    cur :  cursor
        sqlite cursor
    facility : str
        str of mine facility

    Returns
    -------
    total_isotopes_mined : dict
        dictionary of isotopes mined and the total mass mined
    """
    flux = 'out'
    isotope_masses_used = cumulative_mass_timeseries(cur, facility, flux)[0]

    total_isotope = [item[1][-1] for item in isotope_masses_used.items()]
    nuclides = [item[0] for item in isotope_masses_used.items()]
    total_mass_used = {}
    for i in range(len(total_isotope)):
        nuclide = nuclides[i]
        mass = total_isotope[i]
        total_mass_used[nuclide] = mass
    return total_mass_used<|MERGE_RESOLUTION|>--- conflicted
+++ resolved
@@ -6,12 +6,6 @@
 from itertools import cycle
 from matplotlib import cm
 from pyne import nucname
-<<<<<<< HEAD
-import parser
-import cymetric as cym
-from cymetric import filters
-=======
->>>>>>> 9b1419dd
 import pandas as pd
 from collections import Counter
 
