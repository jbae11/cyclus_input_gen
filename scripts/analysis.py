--- conflicted
+++ resolved
@@ -235,7 +235,7 @@
     dictionary of timeseries of mass outflux of commodity from facility
     """
     init_year, init_month, duration, timestep = get_sim_time_duration(cursor)
-    agent_ids = get_agent_ids(cur, facility)
+    agent_ids = get_agent_ids(cursor, facility)
     commodity_dict = collections.OrderedDict()
     for comm in commodity_list:
         if is_outflux:
@@ -518,7 +518,7 @@
     Timeseries of mass of fuel into receactors [MTHM]
     """
 
-    init_year, init_month, duration, timestep = get_sim_time_duration(cur)
+    init_year, init_month, duration, timestep = get_sim_time_duration(cursor)
     fuel = cursor.execute('SELECT time, sum(quantity) FROM transactions '
                           'INNER JOIN resources ON '
                           'resources.resourceid = transactions.resourceid '
@@ -587,15 +587,10 @@
     trade_dict = collections.OrderedDict()
 
     for agent in prototypes:
-<<<<<<< HEAD
         agent_id = get_prototype_id(cursor, agent)
         from_agent = cursor.execute(
             execute_string.replace('9999', ' OR senderid = '.join(agent_id))).fetchall()
-=======
-        agent_ids = get_prototype_id(cursor, agent)
-        from_agent = cursor.execute(execute_string.replace('9999', agent_ids)
-                                    ).fetchall()
->>>>>>> a50173c1
+
         trade_dict[agent] = get_timeseries(from_agent, duration, .001, 'TRUE')
 
     return trade_dict
@@ -851,6 +846,8 @@
     stacked bar chart of net capacity vs time
 
     """
+
+    init_year, init_month, duration, timestep = get_sim_time_duration(cursor)
     power_dict, num_dict = get_power_dict(cursor)
     stacked_bar_chart(power_dict, timestep,
                       'Years', 'Net_Capacity [GWe]',
@@ -961,7 +958,6 @@
                           'Years', 'U Utilization Factor',
                           'U Utilization vs Time',
                           'u_util', init_year)
-<<<<<<< HEAD
 """
 combined case
 
@@ -1011,10 +1007,6 @@
         #                  'u_util', init_year)
 
 """
-=======
-
-
->>>>>>> a50173c1
 """
         init_year, init_month, duration, timestep = get_sim_time_duration(cur)
 
