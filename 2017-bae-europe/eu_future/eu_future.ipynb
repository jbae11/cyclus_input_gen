--- conflicted
+++ resolved
@@ -21,11 +21,7 @@
   },
   {
    "cell_type": "code",
-<<<<<<< HEAD
-   "execution_count": null,
-=======
-   "execution_count": 4,
->>>>>>> 0986bd70
+   "execution_count": null,
    "metadata": {
     "collapsed": true
    },
@@ -40,11 +36,7 @@
   },
   {
    "cell_type": "code",
-<<<<<<< HEAD
-   "execution_count": null,
-=======
-   "execution_count": 5,
->>>>>>> 0986bd70
+   "execution_count": null,
    "metadata": {
     "collapsed": true
    },
@@ -63,99 +55,13 @@
   {
    "cell_type": "code",
    "execution_count": null,
-<<<<<<< HEAD
+
    "metadata": {},
    "outputs": [],
    "source": [
     "! rm eu_future.sqlite\n",
     "! cyclus -i eu_future.xml -o eu_future.sqlite"
-=======
-   "metadata": {
-    "collapsed": false
-   },
-   "outputs": [
-    {
-     "name": "stdout",
-     "output_type": "stream",
-     "text": [
-      "rm: cannot remove 'eu_future.sqlite': No such file or directory\n",
-      "              :                                                               \n",
-      "          .CL:CC CC             _Q     _Q  _Q_Q    _Q    _Q              _Q   \n",
-      "        CC;CCCCCCCC:C;         /_\\)   /_\\)/_/\\\\)  /_\\)  /_\\)            /_\\)  \n",
-      "        CCCCCCCCCCCCCl       __O|/O___O|/O_OO|/O__O|/O__O|/O____________O|/O__\n",
-      "     CCCCCCf     iCCCLCC     /////////////////////////////////////////////////\n",
-      "     iCCCt  ;;;;;.  CCCC                                                      \n",
-      "    CCCC  ;;;;;;;;;. CClL.                          c                         \n",
-      "   CCCC ,;;       ;;: CCCC  ;                   : CCCCi                       \n",
-      "    CCC ;;         ;;  CC   ;;:                CCC`   `C;                     \n",
-      "  lCCC ;;              CCCC  ;;;:             :CC .;;. C;   ;    :   ;  :;;   \n",
-      "  CCCC ;.              CCCC    ;;;,           CC ;    ; Ci  ;    :   ;  :  ;  \n",
-      "   iCC :;               CC       ;;;,        ;C ;       CC  ;    :   ; .      \n",
-      "  CCCi ;;               CCC        ;;;.      .C ;       tf  ;    :   ;  ;.    \n",
-      "  CCC  ;;               CCC          ;;;;;;; fC :       lC  ;    :   ;    ;:  \n",
-      "   iCf ;;               CC         :;;:      tC ;       CC  ;    :   ;     ;  \n",
-      "  fCCC :;              LCCf      ;;;:         LC :.  ,: C   ;    ;   ; ;   ;  \n",
-      "  CCCC  ;;             CCCC    ;;;:           CCi `;;` CC.  ;;;; :;.;.  ; ,;  \n",
-      "    CCl ;;             CC    ;;;;              CCC    CCL                     \n",
-      "   tCCC  ;;        ;; CCCL  ;;;                  tCCCCC.                      \n",
-      "    CCCC  ;;     :;; CCCCf  ;                     ,L                          \n",
-      "     lCCC   ;;;;;;  CCCL                                                      \n",
-      "     CCCCCC  :;;  fCCCCC                                                      \n",
-      "      . CCCC     CCCC .                                                       \n",
-      "       .CCCCCCCCCCCCCi                                                        \n",
-      "          iCCCCCLCf                                                           \n",
-      "           .  C. ,                                                            \n",
-      "              :                                                               \n",
-      "Experimental Warning: MatlBuyPolicy is experimental and its API may be subject to change\n",
-      "Experimental Warning: MatlSellPolicy is experimental and its API may be subject to change\n",
-      "Experimental Warning: The Storage Facility is experimental.\n",
-      "Experimental Warning: MatlSellPolicy is experimental and its API may be subject to change\n",
-      "Experimental Warning: the Mixer archetype is experimental\n",
-      "Experimental Warning: MatlSellPolicy is experimental and its API may be subject to change\n",
-      "Experimental Warning: the Mixer archetype is experimental\n",
-      "Experimental Warning: MatlSellPolicy is experimental and its API may be subject to change\n",
-      "Experimental Warning: the Mixer archetype is experimental\n",
-      "Experimental Warning: MatlBuyPolicy is experimental and its API may be subject to change\n",
-      "Experimental Warning: MatlSellPolicy is experimental and its API may be subject to change\n",
-      "Experimental Warning: The Storage Facility is experimental.\n",
-      "Experimental Warning: MatlBuyPolicy is experimental and its API may be subject to change\n",
-      "Experimental Warning: MatlSellPolicy is experimental and its API may be subject to change\n",
-      "Experimental Warning: The Storage Facility is experimental.\n",
-      "Experimental Warning: MatlBuyPolicy is experimental and its API may be subject to change\n",
-      "Experimental Warning: MatlSellPolicy is experimental and its API may be subject to change\n",
-      "Experimental Warning: The Storage Facility is experimental.\n",
-      "Experimental Warning: MatlBuyPolicy is experimental and its API may be subject to change\n",
-      "Experimental Warning: MatlSellPolicy is experimental and its API may be subject to change\n",
-      "Experimental Warning: The Storage Facility is experimental.\n",
-      "Experimental Warning: MatlSellPolicy is experimental and its API may be subject to change\n",
-      "Experimental Warning: the Mixer archetype is experimental\n",
-      "Experimental Warning: MatlSellPolicy is experimental and its API may be subject to change\n",
-      "Experimental Warning: the Mixer archetype is experimental\n",
-      "Experimental Warning: MatlSellPolicy is experimental and its API may be subject to change\n",
-      "Experimental Warning: the Mixer archetype is experimental\n",
-      "Experimental Warning: MatlSellPolicy is experimental and its API may be subject to change\n",
-      "Experimental Warning: the Mixer archetype is experimental\n",
-      "Experimental Warning: MatlBuyPolicy is experimental and its API may be subject to change\n",
-      "Experimental Warning: MatlSellPolicy is experimental and its API may be subject to change\n",
-      "Experimental Warning: The Storage Facility is experimental.\n",
-      "Experimental Warning: MatlBuyPolicy is experimental and its API may be subject to change\n",
-      "Experimental Warning: MatlSellPolicy is experimental and its API may be subject to change\n",
-      "Experimental Warning: The Storage Facility is experimental.\n",
-      "Experimental Warning: MatlBuyPolicy is experimental and its API may be subject to change\n",
-      "Experimental Warning: MatlSellPolicy is experimental and its API may be subject to change\n",
-      "Experimental Warning: The Storage Facility is experimental.\n",
-      "Experimental Warning: MatlBuyPolicy is experimental and its API may be subject to change\n",
-      "Experimental Warning: MatlSellPolicy is experimental and its API may be subject to change\n",
-      "Experimental Warning: The Storage Facility is experimental.\n",
-      "Experimental Warning: MatlSellPolicy is experimental and its API may be subject to change\n",
-      "Further Experimental Warnings will be suppressed.\n"
-     ]
-    }
-   ],
-   "source": [
-    "! rm eu_future.sqlite\n",
-    "! cyclus -o eu_future.sqlite eu_future.xml"
->>>>>>> 0986bd70
+
    ]
   },
   {
@@ -169,30 +75,10 @@
   },
   {
    "cell_type": "code",
-<<<<<<< HEAD
-   "execution_count": null,
-   "metadata": {},
-   "outputs": [],
-=======
-   "execution_count": 3,
-   "metadata": {
-    "collapsed": false
-   },
-   "outputs": [
-    {
-     "ename": "OperationalError",
-     "evalue": "no such table: info",
-     "output_type": "error",
-     "traceback": [
-      "\u001b[0;31m---------------------------------------------------------------------------\u001b[0m",
-      "\u001b[0;31mOperationalError\u001b[0m                          Traceback (most recent call last)",
-      "\u001b[0;32m<ipython-input-3-567c0fe69be8>\u001b[0m in \u001b[0;36m<module>\u001b[0;34m()\u001b[0m\n\u001b[1;32m      6\u001b[0m \u001b[0;34m\u001b[0m\u001b[0m\n\u001b[1;32m      7\u001b[0m     \u001b[0;31m# get simulation time info\u001b[0m\u001b[0;34m\u001b[0m\u001b[0;34m\u001b[0m\u001b[0m\n\u001b[0;32m----> 8\u001b[0;31m     \u001b[0minit_year\u001b[0m\u001b[0;34m,\u001b[0m \u001b[0minit_month\u001b[0m\u001b[0;34m,\u001b[0m \u001b[0mduration\u001b[0m\u001b[0;34m,\u001b[0m \u001b[0mtimestep\u001b[0m \u001b[0;34m=\u001b[0m \u001b[0man\u001b[0m\u001b[0;34m.\u001b[0m\u001b[0mget_sim_time_duration\u001b[0m\u001b[0;34m(\u001b[0m\u001b[0mcur\u001b[0m\u001b[0;34m)\u001b[0m\u001b[0;34m\u001b[0m\u001b[0m\n\u001b[0m\u001b[1;32m      9\u001b[0m \u001b[0;34m\u001b[0m\u001b[0m\n\u001b[1;32m     10\u001b[0m     \u001b[0;31m# prints net capacity and number of reactor timeseries\u001b[0m\u001b[0;34m\u001b[0m\u001b[0;34m\u001b[0m\u001b[0m\n",
-      "\u001b[0;32m/home/dkadkf/github/transition-scenarios/scripts/analysis.py\u001b[0m in \u001b[0;36mget_sim_time_duration\u001b[0;34m(cursor)\u001b[0m\n\u001b[1;32m    117\u001b[0m         \u001b[0mtimeseries\u001b[0m \u001b[0mup\u001b[0m \u001b[0mto\u001b[0m \u001b[0mduration\u001b[0m\u001b[0;34m\u001b[0m\u001b[0m\n\u001b[1;32m    118\u001b[0m     \"\"\"\n\u001b[0;32m--> 119\u001b[0;31m     info = cursor.execute('SELECT initialyear, initialmonth, '\n\u001b[0m\u001b[1;32m    120\u001b[0m                           'duration FROM info').fetchone()\n\u001b[1;32m    121\u001b[0m     \u001b[0minit_year\u001b[0m \u001b[0;34m=\u001b[0m \u001b[0minfo\u001b[0m\u001b[0;34m[\u001b[0m\u001b[0;36m0\u001b[0m\u001b[0;34m]\u001b[0m\u001b[0;34m\u001b[0m\u001b[0m\n",
-      "\u001b[0;31mOperationalError\u001b[0m: no such table: info"
-     ]
-    }
-   ],
->>>>>>> 0986bd70
+   "execution_count": null,
+   "metadata": {},
+   "outputs": [],
+
    "source": [
     "# Wait for the complete message to move on\n",
     "\n",
