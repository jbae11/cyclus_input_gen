import sys
import jinja2
import numpy as np
import os

# tells command format if input is invalid

if len(sys.argv) < 4:
    print('Usage: python write_input.py [csv]' +
          '[init_date] [duration] [output_file_name]')


def delete_file(file):
    """Deletes a file if it exists.

    Parameters
    ----------
    file: str
        filename to delete, if it exists

    Returns
    -------
    null

    """
    if os.path.exists('./' + file) is True:
        os.system('rm ' + file)


def read_csv(csv_file):
    """This function reads the csv file and returns the list.

    Parameters
    ---------
    csv_file: str
        csv file that lists country, reactor name, net_elec_capacity etc.

    Returns
    -------
    reactor_array:  list
        array with the data from csv file
    """
    reactor_array = np.genfromtxt(csv_file,
                                  skip_header=1,
                                  delimiter=',',
                                  dtype=('S128', 'S128',
                                         'S128', 'int',
                                         'S128', 'S128', 'int',
                                         'int', 'S128',
                                         'int', 'int',
                                         'int', 'int',
                                         'int', 'float'),
                                  names=('country', 'reactor_name',
                                         'type', 'net_elec_capacity',
                                         'status', 'operator', 'const_date',
                                         'cons_year', 'first_crit',
                                         'entry_time', 'lifetime',
                                         'first_grid', 'commercial',
                                         'shutdown_date', 'ucf'))
    return filter_test_reactors(reactor_array)


def filter_test_reactors(reactor_array):
    """This function filters experimental reactors that have a
       net electricity capacity less than 100 MWe

    Parameters
    ---------
    reactor_array: list
        array with reactor data.

    Returns
    -------
    array
        array with the filtered data
    """
    hitlist = []
    count = 0
    for data in reactor_array:
        if data['net_elec_capacity'] < 100:
            hitlist.append(count)
        count += 1
    return np.delete(reactor_array, hitlist)


def ymd(yyyymmdd):
    """This function extracts year and month value from yyyymmdd format

        The month value is rounded up if the day is above 16

    Parameters
    ---------
    yyyymmdd: int
        date in yyyymmdd format

    Returns
    -------
    year: int
        year
    month: int
        month
    """

    year = yyyymmdd // 10000
    month = (yyyymmdd // 100) % 100
    day = yyyymmdd % 100
    if day > 16:
        month += 1
    return (year, month)


def protoype_lifetime(start_date, end_date):
    """This function gets the lifetime for a prototype given the
       start and end date.

    Parameters
    ---------
    start_date: int
        start date of reactor - first criticality.
    end_date: int
        end date of reactor - null if not listed or unknown

    Returns
    -------
    lifetime: int
        lifetime of the prototype in months

    """

    if end_date != -1:
        end_year, end_month = ymd(end_date)
        start_year, start_month = ymd(start_date)
        year_difference = end_year - start_year
        month_difference = end_month - start_month
        if month_difference < 0:
            year_difference -= 1
            start_month += 12
        month_difference = end_month - start_month

        return (12 * year_difference + month_difference)
    else:
        return 720


def get_entrytime(init_date, start_date):
    """This function converts the date format and saves it in variables.

        All dates are in format - yyyymmdd

    Parameters
    ---------
    init_date: int
        start date of simulation
    start_date: int
        start date of reactor - first criticality.

    Returns
    -------
    entry_time: int
        timestep of the prototype to enter

    """

    init_year, init_month = ymd(init_date)
    start_year, start_month = ymd(start_date)

    year_difference = start_year - init_year
    month_difference = start_month - init_month
    if month_difference < 0:
        year_difference -= 1
        start_month += 12
    month_difference = start_month - init_month

    entry_time = 12 * year_difference + month_difference

    return entry_time


def read_template(template):
    """ Returns a jinja template

    Parameters
    ---------
    template: str
        template file that is to be stored as variable.

    Returns
    -------
    output_template: jinja template object
        output template that can be 'jinja.render' -ed.

    """

    # takes second argument file as reactor template
    with open(template, 'r') as fp:
        input_template = fp.read()
        output_template = jinja2.Template(input_template)

    return output_template


def refine_name(name_data):
    """ Takes the name data and decodes and refines it.

    Parameters
    ----------
    name_data: str
        reactor name data from csv file

    Returns
    -------
    name: str
        refined and decoded name of reactor
    """
    name = name_data.decode('utf-8')
    start = name.find('(')
    end = name.find(')')
    if start != -1 and end != -1:
        name = name[:start]
    return name


def reactor_render(reactor_data, output_file, is_cyborg=False):
    """Takes the list and template and writes a reactor file

    Parameters
    ----------
    reactor_data: list
        list of data on reactors
    template: jinja.template
        jinja template for reactor file
    mox_template: jinja.template
        jinja template for mox reactor file
    output_file: str
        name of output file
    is_cyborg: bool
        if True, uses Cyborg templates

    Returns
    -------
    The reactor section of cyclus input file

    """

    template_path = '../templates/[reactor]_template_cyborg.xml.in'

    if not is_cyborg:
        template_path = template_path.replace('_cyborg', '')

    pwr_template = read_template(template_path.replace('[reactor]', 'pwr'))
    mox_reactor_template = read_template(
        template_path.replace('[reactor]', 'mox'))
    candu_template = read_template(template_path.replace('[reactor]', 'candu'))

    ap1000_spec = {'template': pwr_template,
                   'kg_per_assembly': 446.0,
                   'assemblies_per_core': 157,
                   'assemblies_per_batch': 52}
    bwr_spec = {'template': pwr_template,
                'kg_per_assembly': 180,
                'assemblies_per_core': 764 / 1000.0,
                'assemblies_per_batch': 764 / 3000.0}
    phwr_spec = {'template': candu_template,
                 'kg_per_assembly': 8000 / 473,
                 'assemblies_per_core': 473 / 500.0,
                 'assemblies_per_batch': 60}
    candu_spec = {'template': candu_template,
                  'kg_per_assembly': 8000 / 473,
                  'assemblies_per_core': 473 / 500.0,
                  'assemblies_per_batch': 60}
    pwr_spec = {'template': pwr_template,
                'kg_per_assembly': 446.0,
                'assemblies_per_core': 193 / 1000.0,
                'assemblies_per_batch': 193 / 3000.0}
    epr_spec = {'template': pwr_template,
                'kg_per_assembly': 467.0,
                'assemblies_per_core': 216,
                'assemblies_per_batch': 72}

    reactor_specs = {'AP1000': ap1000_spec,
                     'PHWR': phwr_spec,
                     'BWR': bwr_spec,
                     'CANDU': candu_spec,
                     'PWR': pwr_spec,
                     'EPR': epr_spec}

    for data in reactor_data:
        # refine name string
        name = refine_name(data['reactor_name'])
        reactor_type = data['type'].decode('utf-8')
        if reactor_type in reactor_specs.keys():
            # if the reactor type matches with the pre-defined dictionary,
            # use the specifications in the dictionary.
            spec_dict = reactor_specs[reactor_type]
            reactor_body = spec_dict['template'].render(
                country=data['country'].decode('utf-8'),
                type=reactor_type,
                reactor_name=name,
                assem_size=round(spec_dict['kg_per_assembly'], 3),
                n_assem_core=int((spec_dict['assemblies_per_core']
                                       * data['net_elec_capacity'])),
                n_assem_batch=int((spec_dict['assemblies_per_batch']
                                        * data['net_elec_capacity'])),
                capacity=data['net_elec_capacity'])
        else:
            # assume 1000MWe pwr linear core size model if no match
            reactor_body = pwr_template.render(
                country=data['country'].decode('utf-8'),
                reactor_name=name,
                type=reactor_type,
                assem_size=523.4,
                n_assem_core=int(
                    round(data['net_elec_capacity'] / 1000 * 193)),
                n_assem_batch=int(
                    round(data['net_elec_capacity'] / 3000 * 193)),
                capacity=data['net_elec_capacity'])

        with open(output_file, 'a') as output:
            output.write(reactor_body)


def input_render(init_date, duration, reactor_file,
                 region_file, output_file, reprocessing):
    """Creates total input file from region and reactor file

    Parameters
    ---------
    init_date: int
        date of desired start of simulation (format yyyymmdd)
    reactor_file: str
        jinja rendered reactor section of cyclus input file
    region_file: str
        jinja rendered region section of cylcus input file
    output_file: str
        name of output file
    reprocessing: bool
        True if reprocessing is done, false if ignored

    Returns
    -------
    A complete cylus input file.

    """
    template = read_template('../templates/input_template.xml.in')
    with open(reactor_file, 'r') as fp:
        reactor = fp.read()
    with open(region_file, 'r') as bae:
        region = bae.read()

    startyear, startmonth = ymd(init_date)

    # has reprocessing chunk if reprocessing boolean is true.
    if reprocessing is True:
        reprocessing_chunk = ('<entry>\n'
                              + '  <number>1</number>\n'
                              + '  <prototype>reprocessing</prototype>\n'
                              + '</entry>')
    else:
        reprocessing_chunk = ''
    # renders template
    rendered_template = template.render(duration=duration,
                                        startmonth=startmonth,
                                        startyear=startyear,
                                        reprocessing=reprocessing_chunk,
                                        reactor_input=reactor,
                                        region_input=region)

    with open(output_file, 'w') as output:
        output.write(rendered_template)

    os.system('rm reactor_output.xml.in region_output.xml.in')


def region_render(reactor_data, output_file):
    """Takes the list and template and writes a region file

    Parameters
    ---------
    reactor_data: list
        list of data on reactors
    output_file: str
        name of output file

    Returns
    -------
    The region section of cyclus input file

    """
    # template only has prototype, buildtime, n_build and lifetime
    template = read_template('../templates/deployinst_template.xml.in')
    # full template is the bigger template for the `region block'.
    full_template = read_template('../templates/region_output_template.xml.in')
    country_list = []
    empty_country = []

    valhead = '<val>'
    valtail = '</val>'

    # creates list of countries and turns it into a set
    for data in reactor_data:
        country_list.append(data['country'].decode('utf-8'))
    country_set = set(country_list)

    for country in country_set:
        prototype = ''
        entry_time = ''
        n_build = ''
        lifetime = ''

        # for every reactor data corresponding to a country, create a
        # file with its `region block`
        for data in reactor_data:
            if data['country'].decode('utf-8') == country:

                prototype += (valhead
                              + refine_name(data['reactor_name'])
                              + valtail + '\n')
                entry_time += (valhead
                               + str(data['entry_time']) + valtail + '\n')
                n_build += valhead + '1' + valtail + '\n'
                lifetime += valhead + str(data['lifetime']) + valtail + '\n'

        render_temp = template.render(prototype=prototype,
                                      start_time=entry_time,
                                      number=n_build,
                                      lifetime=lifetime)
        # if nothing is rendered the length will be less than 100:
        if len(render_temp) > 100:
            with open(country, 'a') as output:
                output.write(render_temp)
        else:
            empty_country.append(country)

    # remove the countries with no values
    for country in empty_country:
        country_set.remove(country)

    for country in country_set:
        # jinja render region template for different countries
        with open(country, 'r') as ab:
            country_input = ab.read()
            country_body = full_template.render(
                country=country,
                country_gov=(country
                             + '_government'),
                deployinst=country_input)

        # write rendered template as 'country'_region
        with open(country + '_region', 'a') as output:
            output.write(country_body)

        # concatenate the made file to the final output file and remove temp
        os.system('cat ' + country + '_region >> ' + output_file)
        os.system('rm ' + country)
        os.system('rm ' + country + '_region')


def main(csv_file, init_date, duration, output_file, reprocessing=True):
    """ Generates cyclus input file from csv files and jinja templates.

    Parameters
    ---------
    csv_file : str
        csv file containing reactor data (country, name, net_elec_capacity)
    init_date: int
        yyyymmdd format of initial date of simulation
    input_template: str
        template file for entire complete cyclus input file
    output_file: str
        directory and name of complete cyclus input file
    reprocessing: bool
        True if reprocessing is done, False if not

    Returns
    -------
    File with reactor section of cyclus input file
    File with region section of cyclus input file
    File with complete cyclus input file

    """

    # deletes previously existing files
    delete_file(output_file)
    reactor_output_filename = 'reactor_output.xml.in'
    region_output_filename = 'region_output.xml.in'
    # read csv and templates
    csv_database = read_csv(csv_file)
    for data in csv_database:
<<<<<<< HEAD
        print(type(int(data['first_crit'])))
        entry_time = get_entrytime(init_date, int(data['first_crit']))
        lifetime = get_lifetime(int(data['first_crit']), int(data['shutdown_date']))
=======
        entry_time = get_entrytime(init_date, data['first_crit'])
        lifetime = protoype_lifetime(data['first_crit'], data['shutdown_date'])
>>>>>>> cc341c04
        if entry_time <= 0:
            lifetime = lifetime + entry_time
            if lifetime < 0:
                lifetime = 0
            entry_time = 1
        data['entry_time'] = entry_time
        data['lifetime'] = lifetime
    # renders reactor / region / input file.
    reactor_render(csv_database, reactor_output_filename)
    region_render(csv_database, region_output_filename)
    input_render(init_date, duration, reactor_output_filename,
                 region_output_filename, output_file, reprocessing)


if __name__ == "__main__":
    main(sys.argv[1], int(sys.argv[2]), int(sys.argv[3]), sys.argv[4])<|MERGE_RESOLUTION|>--- conflicted
+++ resolved
@@ -486,14 +486,8 @@
     # read csv and templates
     csv_database = read_csv(csv_file)
     for data in csv_database:
-<<<<<<< HEAD
-        print(type(int(data['first_crit'])))
-        entry_time = get_entrytime(init_date, int(data['first_crit']))
-        lifetime = get_lifetime(int(data['first_crit']), int(data['shutdown_date']))
-=======
         entry_time = get_entrytime(init_date, data['first_crit'])
         lifetime = protoype_lifetime(data['first_crit'], data['shutdown_date'])
->>>>>>> cc341c04
         if entry_time <= 0:
             lifetime = lifetime + entry_time
             if lifetime < 0:
